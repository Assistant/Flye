#k-mer size selection (small/big is decided based on the threshold)
kmer_size = 15
kmer_size_big = 17
big_genome_threshold = 50000000

#specific to raw read assembly
low_cutoff_warning = 1
hard_min_coverage_rate = 10

#minimum overlap selection
low_minimum_overlap = 3000
high_minimum_overlap = 5000

#k-mer sampling
assemble_kmer_sample = 1
repeat_graph_kmer_sample = 1
read_align_kmer_sample = 1

#basic overlap parameters
maximum_jump = 1500
maximum_overhang = 1500
repeat_kmer_rate = 100

#overlap similarity thresholds
<<<<<<< HEAD
assemble_ovlp_ident = 0.40
=======
assemble_ovlp_ident = 0.20
>>>>>>> 342dc819
repeat_graph_ovlp_ident = 0.20
read_align_ovlp_ident = 0.20

#read assembly parameters
max_coverage_drop_rate = 5
chimera_window = 100
min_reads_in_contig = 4
max_inner_reads = 10
max_inner_fraction = 0.25
add_unassembled_reads = 0

#repeat graph parameters
max_separation = 500
tip_length_threshold = 20000
unique_edge_length = 50000
min_repeat_res_support = 0.51
out_paths_ratio = 5
graph_cov_drop_rate = 50
coverage_estimate_window = 100
extend_contigs_with_repeats = 1<|MERGE_RESOLUTION|>--- conflicted
+++ resolved
@@ -22,11 +22,7 @@
 repeat_kmer_rate = 100
 
 #overlap similarity thresholds
-<<<<<<< HEAD
-assemble_ovlp_ident = 0.40
-=======
-assemble_ovlp_ident = 0.20
->>>>>>> 342dc819
+assemble_ovlp_ident = 0.30
 repeat_graph_ovlp_ident = 0.20
 read_align_ovlp_ident = 0.20
 
