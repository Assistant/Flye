#k-mer size selection (small/big is decided based on the threshold)
kmer_size = 15
kmer_size_big = 17
big_genome_threshold = 50000000

#specific to raw read assembly
low_cutoff_warning = 1
hard_min_coverage_rate = 10

#minimum overlap selection
low_minimum_overlap = 3000
high_minimum_overlap = 5000

#k-mer sampling
assemble_kmer_sample = 1
repeat_graph_kmer_sample = 1
read_align_kmer_sample = 1

#basic overlap parameters
maximum_jump = 1500
maximum_overhang = 1500
repeat_kmer_rate = 100

#overlap similarity thresholds
<<<<<<< HEAD
assemble_ovlp_ident = 0.30
repeat_graph_ovlp_ident = 0.20
=======
assemble_ovlp_ident = 0.20
repeat_graph_ovlp_ident = 0.10
>>>>>>> cc35fc68
read_align_ovlp_ident = 0.20

#read assembly parameters
max_coverage_drop_rate = 5
chimera_window = 100
min_reads_in_contig = 4
max_inner_reads = 10
max_inner_fraction = 0.25
add_unassembled_reads = 0

#repeat graph parameters
max_separation = 500
tip_length_threshold = 20000
unique_edge_length = 50000
min_repeat_res_support = 0.51
out_paths_ratio = 5
graph_cov_drop_rate = 50
coverage_estimate_window = 100
extend_contigs_with_repeats = 1<|MERGE_RESOLUTION|>--- conflicted
+++ resolved
@@ -22,13 +22,8 @@
 repeat_kmer_rate = 100
 
 #overlap similarity thresholds
-<<<<<<< HEAD
 assemble_ovlp_ident = 0.30
-repeat_graph_ovlp_ident = 0.20
-=======
-assemble_ovlp_ident = 0.20
 repeat_graph_ovlp_ident = 0.10
->>>>>>> cc35fc68
 read_align_ovlp_ident = 0.20
 
 #read assembly parameters
