--- conflicted
+++ resolved
@@ -1,12 +1,7 @@
-<<<<<<< HEAD
-#include all raw read parameters
-%include asm_raw_reads.cfg
-=======
 #index construction
 big_genome_threshold = 29000000
->>>>>>> b0107d8a
 
-#specific to corrected reads
+#specific to raw read assembly
 low_cutoff_warning = 0
 hard_min_coverage_rate = 50
 
@@ -20,20 +15,13 @@
 meta_read_filter_kmer_freq = 50
 
 #basic overlap parameters
+maximum_jump = 1500
 maximum_overhang = 500
 repeat_kmer_rate = 100
 
 #overlap similarity thresholds
-<<<<<<< HEAD
-assemble_ovlp_ident = 0.05
-repeat_graph_ovlp_ident = 0.05
-read_align_ovlp_ident = 0.05
-
-max_coverage_drop_rate = 10
-tip_length_threshold = 1000
-=======
-assemble_ovlp_relative_divergence = 0.03
-repeat_graph_ovlp_divergence = 0.03
+assemble_ovlp_relative_divergence = 0.01
+repeat_graph_ovlp_divergence = 0.01
 read_align_ovlp_divergence = 0.03
 
 #read assembly parameters
@@ -55,5 +43,4 @@
 min_read_cov_cutoff = 3
 short_tip_length = 10000
 long_tip_length = 100000
-max_bubble_length = 50000
->>>>>>> b0107d8a
+max_bubble_length = 50000