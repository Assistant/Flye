--- conflicted
+++ resolved
@@ -377,13 +377,6 @@
     return part_list
 
 def find_coverage(frequency_file):
-<<<<<<< HEAD
-    header, freqs = div.read_frequency_path(frequency_file)
-    cov_ind = header.index("Cov")
-    all_covs = [f[cov_ind] for f in freqs]
-    #print min(all_covs), np.mean(all_covs), max(all_covs)
-    return np.mean(all_covs)
-=======
     coverage = 0.0
     if os.path.isfile(frequency_file):
         header, freqs = div.read_frequency_path(frequency_file)
@@ -392,7 +385,6 @@
         coverage = np.mean(all_covs)
         #print min(all_covs), np.mean(all_covs), max(all_covs)
     return coverage
->>>>>>> 9af2801d
 
 def write_edge_reads(it, side, edge_id, all_reads, partitioning, out_file):
     all_reads_dict = fp.read_fasta_dict(all_reads)
@@ -416,10 +408,7 @@
                     confirmed_pos_path, part_file, 
                     headers_to_id, cons_aln_rate, buffer_count,
                     pos_test, num_test):
-<<<<<<< HEAD
-=======
     skip_bool = False
->>>>>>> 9af2801d
     pos_headers, pos = div.read_positions(position_path)
     """"""
     test_pos = pos["total"][:num_test]
@@ -669,7 +658,6 @@
         f.write("\n")
         f.write(">Confirmed_ins_positions_{0}\n".format(len(confirmed["ins"])))
         f.write(",".join(map(str, sorted(confirmed["ins"]))))
-<<<<<<< HEAD
         f.write("\n")
         f.write(">Rejected_total_positions_{0}\n".format(len(rejected["total"])))
         f.write(",".join(map(str, sorted(rejected["total"]))))
@@ -677,15 +665,6 @@
         f.write(">Rejected_sub_positions_{0}\n".format(len(rejected["sub"])))
         f.write(",".join(map(str, sorted(rejected["sub"]))))
         f.write("\n")
-=======
-        f.write("\n")
-        f.write(">Rejected_total_positions_{0}\n".format(len(rejected["total"])))
-        f.write(",".join(map(str, sorted(rejected["total"]))))
-        f.write("\n")
-        f.write(">Rejected_sub_positions_{0}\n".format(len(rejected["sub"])))
-        f.write(",".join(map(str, sorted(rejected["sub"]))))
-        f.write("\n")
->>>>>>> 9af2801d
         f.write(">Rejected_del_positions_{0}\n".format(len(rejected["del"])))
         f.write(",".join(map(str, sorted(rejected["del"]))))
         f.write("\n")
@@ -899,12 +878,6 @@
     stats_out = [str(it)]
     for edge_id in sorted(edges):
         rep_len = 0
-<<<<<<< HEAD
-        if side == "in":
-            rep_len = cons_align[0][0].qry_len - cons_align[0][0].qry_start
-        elif side == "out":
-            rep_len = cons_align[0][0].qry_end
-=======
         if os.path.isfile(cons_align_path.format(it, side, edge_id)):
             cons_align = _read_alignment(cons_align_path.format(it, side, edge_id), 
                                          template, 
@@ -914,7 +887,6 @@
                     rep_len = cons_align[0][0].qry_len - cons_align[0][0].qry_start
                 elif side == "out":
                     rep_len = cons_align[0][0].qry_end
->>>>>>> 9af2801d
         stats_out.extend([str(rep_len)])
     confirmed, rejected, pos = _read_confirmed_positions(confirmed_pos_path)
     stats_out.extend([str(len(confirmed["total"])), str(len(rejected["total"]))])
@@ -966,28 +938,6 @@
         elif side == "out":
             limit_label = "Max Template Start"
         for edge_id in sorted(edges):
-<<<<<<< HEAD
-            cons_align = _read_alignment(cons_align_path.format(it, side, edge_id), 
-                                     template, 
-                                     min_aln_rate)
-            trg_start = cons_align[0][0].trg_start
-            trg_end = cons_align[0][0].trg_end
-            if limit_ind is None or ((side == "in" and trg_end < limit_ind) or
-                                     (side == "out" and trg_start >= limit_ind)):
-                if side == "in":
-                    limit_ind = trg_end
-                elif side == "out":
-                    limit_ind = trg_start
-            f.write("Edge {0}|Template Alignment\n".format(edge_id))
-            f.write("{0}{1}{2:20}\t{3:5}-{4:5} of {5:5}\n".format("Edge ", edge_id, ":", 
-                    cons_align[0][0].qry_start, 
-                    cons_align[0][0].qry_end, 
-                    cons_align[0][0].qry_len))
-            f.write("{0:26}\t{1:5}-{2:5} of {3:5}\n".format("Template:",  
-                    cons_align[0][0].trg_start, 
-                    cons_align[0][0].trg_end, 
-                    cons_align[0][0].trg_len))
-=======
             qry_start = 0
             qry_end = 0
             qry_len = 0
@@ -1017,7 +967,6 @@
                     qry_start, qry_end, qry_len))
             f.write("{0:26}\t{1:5}-{2:5} of {3:5}\n".format("Template:",  
                     trg_start, trg_end, trg_len))
->>>>>>> 9af2801d
         f.write("\n")
         f.write("{0:26}\t{1}\n".format(limit_label, limit_ind))
         f.write("(End of positions considered)\n\n")
@@ -1048,18 +997,6 @@
                 qry_seq = cons_vs_cons[0][0].qry_seq
                 trg_seq = cons_vs_cons[0][0].trg_seq
             f.write("Edge {0}|Edge {1} Alignment\n".format(edge_one, edge_two))
-<<<<<<< HEAD
-            f.write("{0}{1}{2:20}\t{3:5}-{4:5} of {5:5}\n".format("Edge ", edge_one, ":", 
-                    cons_vs_cons[0][0].qry_start, 
-                    cons_align[0][0].qry_end, 
-                    cons_vs_cons[0][0].qry_len))
-            f.write("{0}{1}{2:20}\t{3:5}-{4:5} of {5:5}\n".format("Edge ", edge_two, ":", 
-                    cons_vs_cons[0][0].trg_start, 
-                    cons_align[0][0].trg_end, 
-                    cons_vs_cons[0][0].trg_len))
-            div_rate = _calculate_divergence(cons_vs_cons[0][0].qry_seq, 
-                                             cons_vs_cons[0][0].trg_seq)
-=======
             f.write("{0}{1}{2:20}\t{3:5}-{4:5} of {5:5}\n".format(
                     "Edge ", edge_one, ":", 
                     qry_start, qry_end, qry_len))
@@ -1067,7 +1004,6 @@
                     "Edge ", edge_two, ":", 
                     trg_start, trg_end, trg_len))
             div_rate = _calculate_divergence(qry_seq, trg_seq)
->>>>>>> 9af2801d
             f.write("{0:26}\t{1:.4f}\n".format("Divergence Rate:", div_rate))
         f.write("\n")
         #Write overall position stats
@@ -1110,7 +1046,6 @@
         f.write("{0:26}\t{1}/{2} = {3:.3f}\n".format("Total Remaining Positions:", 
                                               remaining_total, len(pos["total"]), 
                                               remaining_frac))
-<<<<<<< HEAD
         f.write("\n")
         confirmed_frac = 0.0
         rejected_frac = 0.0
@@ -1130,34 +1065,10 @@
         f.write("{0:26}\t{1}/{2} = {3:.3f}\n".format("Remaining Sub Positions:", 
                                               remaining_sub, len(pos["sub"]), 
                                               remaining_frac))
-=======
->>>>>>> 9af2801d
         f.write("\n")
         confirmed_frac = 0.0
         rejected_frac = 0.0
         remaining_frac = 0.0
-<<<<<<< HEAD
-=======
-        if len(pos["sub"]) != 0:
-            confirmed_frac = len(confirmed["sub"]) / float(len(pos["sub"]))
-            rejected_frac = len(rejected["sub"]) / float(len(pos["sub"]))
-            remaining_frac = remaining_sub / float(len(pos["sub"]))
-        f.write("{0:26}\t{1}/{2} = {3:.3f}\n".format("Confirmed Sub Positions:", 
-                                              len(confirmed["sub"]), 
-                                              len(pos["sub"]), 
-                                              confirmed_frac))
-        f.write("{0:26}\t{1}/{2} = {3:.3f}\n".format("Rejected Sub Positions:", 
-                                              len(rejected["sub"]), 
-                                              len(pos["sub"]), 
-                                              rejected_frac))
-        f.write("{0:26}\t{1}/{2} = {3:.3f}\n".format("Remaining Sub Positions:", 
-                                              remaining_sub, len(pos["sub"]), 
-                                              remaining_frac))
-        f.write("\n")
-        confirmed_frac = 0.0
-        rejected_frac = 0.0
-        remaining_frac = 0.0
->>>>>>> 9af2801d
         if len(pos["del"]) != 0:
             confirmed_frac = len(confirmed["del"]) / float(len(pos["del"]))
             rejected_frac = len(rejected["del"]) / float(len(pos["del"]))
@@ -1289,18 +1200,6 @@
     for side in sorted(repeat_edges[rep]):
         trg_limits = []
         for edge_id in sorted(repeat_edges[rep][side]):
-<<<<<<< HEAD
-            cons_align = _read_alignment(cons_align_path.format(side_it[side], 
-                                                                side, 
-                                                                edge_id), 
-                                         template, 
-                                         min_aln_rate)
-            if side == "in":
-                trg_limits.append(cons_align[0][0].trg_end)
-            elif side == "out":
-                trg_limits.append(template_len - cons_align[0][0].trg_start)
-        medians[side] = _get_median(trg_limits)
-=======
             if os.path.isfile(cons_align_path.format(side_it[side], side, edge_id)):
                 cons_align = _read_alignment(cons_align_path.format(side_it[side], 
                                                                     side, 
@@ -1314,7 +1213,6 @@
                     trg_limits.append(template_len - cons_align[0][0].trg_start)
         if trg_limits:
             medians[side] = _get_median(trg_limits)
->>>>>>> 9af2801d
     gap_len = template_len - (medians["in"] + medians["out"])
     stats_out.extend([str(medians["in"]), str(gap_len), str(medians["out"])])
     #Add confirmed and rejected reads
@@ -1437,7 +1335,6 @@
         f.write("{0:26}\t{1}/{2} = {3:.3f}\n".format("Remaining Sub Positions:", 
                                               remaining_sub, len(pos["sub"]), 
                                               remaining_sub_frac))
-<<<<<<< HEAD
         f.write("\n")
         f.write("{0:26}\t{1}/{2} = {3:.3f}\n".format("Confirmed Del Positions:", 
                                               len(int_confirmed["del"]), 
@@ -1451,21 +1348,6 @@
                                               remaining_del, len(pos["del"]), 
                                               remaining_del_frac))
         f.write("\n")
-=======
-        f.write("\n")
-        f.write("{0:26}\t{1}/{2} = {3:.3f}\n".format("Confirmed Del Positions:", 
-                                              len(int_confirmed["del"]), 
-                                              len(pos["del"]), 
-                                              confirmed_del_frac))
-        f.write("{0:26}\t{1}/{2} = {3:.3f}\n".format("Rejected Del Positions:", 
-                                              len(int_rejected["del"]), 
-                                              len(pos["del"]), 
-                                              rejected_del_frac))
-        f.write("{0:26}\t{1}/{2} = {3:.3f}\n".format("Remaining Del Positions:", 
-                                              remaining_del, len(pos["del"]), 
-                                              remaining_del_frac))
-        f.write("\n")
->>>>>>> 9af2801d
         f.write("{0:26}\t{1}/{2} = {3:.3f}\n".format("Confirmed Ins Positions:", 
                                               len(int_confirmed["ins"]), 
                                               len(pos["ins"]), 
@@ -1586,19 +1468,6 @@
             for side in sorted(repeat_edges[rep]):
                 trg_limits = []
                 for edge_id in sorted(repeat_edges[rep][side]):
-<<<<<<< HEAD
-                    cons_align = _read_alignment(
-                            cons_align_path.format(side_it[side], 
-                                                   side, 
-                                                   edge_id), 
-                            template, 
-                            min_aln_rate)
-                    if side == "in":
-                        trg_limits.append(cons_align[0][0].trg_end)
-                    elif side == "out":
-                        trg_limits.append(template_len - cons_align[0][0].trg_start)
-                side_lens[side] = _get_median(trg_limits)
-=======
                     if os.path.isfile(cons_align_path.format(side_it[side],
                                                              side, edge_id)):
                         cons_align = _read_alignment(
@@ -1614,7 +1483,6 @@
                                 trg_limits.append(template_len - cons_align[0][0].trg_start)
                 if trg_limits:
                     side_lens[side] = _get_median(trg_limits)
->>>>>>> 9af2801d
             gap_len = template_len - (side_lens["in"] + side_lens["out"])
             f.write("{0:30}\t{1}\n".format("Median in Sequence Length:", side_lens["in"]))
             f.write("{0:30}\t{1}\n".format("Median out Sequence Length:", side_lens["out"]))
@@ -1674,31 +1542,6 @@
                         cons_vs_cons = _read_alignment(
                             cons_cons_file, 
                             consensuses[(side_it[side], side, edge_two)], 
-<<<<<<< HEAD
-                            min_aln_rate)
-                    one_start = cons_vs_cons[0][0].qry_start
-                    one_end = cons_vs_cons[0][0].qry_end
-                    two_start = cons_vs_cons[0][0].trg_start
-                    two_end = cons_vs_cons[0][0].trg_end
-                    if side == "in":
-                        if (side, edge_one) not in edge_limits:
-                            edge_limits[(side, edge_one)] = one_start
-                        elif one_start < edge_limits[(side, edge_one)]:
-                            edge_limits[(side, edge_one)] = one_start
-                        if (side, edge_two) not in edge_limits:
-                            edge_limits[(side, edge_two)] = two_start
-                        elif two_start < edge_limits[(side, edge_two)]:
-                            edge_limits[(side, edge_two)] = two_start
-                    elif side == "out":
-                        if (side, edge_one) not in edge_limits:
-                            edge_limits[(side, edge_one)] = one_end
-                        elif one_end > edge_limits[(side, edge_one)]:
-                            edge_limits[(side, edge_one)] = one_end
-                        if (side, edge_two) not in edge_limits:
-                            edge_limits[(side, edge_two)] = two_end
-                        elif two_end > edge_limits[(side, edge_two)]:
-                            edge_limits[(side, edge_two)] = two_end
-=======
                             cons_aln_rate)
                     if cons_vs_cons and cons_vs_cons[0]:
                         one_start = cons_vs_cons[0][0].qry_start
@@ -1723,7 +1566,6 @@
                                 edge_limits[(side, edge_two)] = two_end
                             elif two_end > edge_limits[(side, edge_two)]:
                                 edge_limits[(side, edge_two)] = two_end
->>>>>>> 9af2801d
             #For each edge_pair, find starting and ending indices of
             #in, out, and template sequences to construct sequences
             summ_resolution = []
@@ -1742,22 +1584,6 @@
                         in_start = edge_limits[(side, edge_id)]
                     elif side == "out" and (side, edge_id) in edge_limits:
                         out_end = edge_limits[(side, edge_id)]
-<<<<<<< HEAD
-                    cons_align = _read_alignment(
-                            cons_align_path.format(side_it[side], 
-                                                   side, 
-                                                   edge_id), 
-                            template, 
-                            min_aln_rate)
-                    if side == "in":
-                        in_align = cons_align[0][0]
-                    elif side == "out":
-                        out_align = cons_align[0][0]
-                in_end = in_align.qry_end
-                temp_start = in_align.trg_end
-                temp_end = out_align.trg_start
-                out_start = out_align.qry_start
-=======
                     if os.path.isfile(cons_align_path.format(side_it[side], 
                                                              side, 
                                                              edge_id)):
@@ -1800,7 +1626,6 @@
                     out_trg_seq = out_align.trg_seq
                     out_trg_end = out_align.trg_end
                     out_qry_end = out_align.qry_end
->>>>>>> 9af2801d
                 f.write("Alignment Indices:\n")
                 f.write("{0:10}\t{1:5} - {2:5}\n".format("in", in_start, in_end))
                 #f.write("{0:10}\t{1:5} - {2:5}\n".format("Template", temp_start, temp_end))
@@ -1820,13 +1645,8 @@
                     
                     in_edge = edge_pair[0][1]
                     out_edge = edge_pair[1][1]
-<<<<<<< HEAD
-                    if temp_start >= out_align.trg_end:
-                        new_out_start = out_align.qry_end
-=======
                     if temp_start >= out_trg_end:
                         new_out_start = out_qry_end
->>>>>>> 9af2801d
                     else:
                         if temp_start < len(out_trg_aln):
                             out_aln_ind = out_trg_aln[temp_start]
@@ -1838,14 +1658,10 @@
                             consensuses[(side_it["out"], "out", out_edge)], 
                             -gap_len, in_start, in_end, temp_start, temp_end, out_start, out_end,
                             new_out_start, in_align.qry_seq, in_align.trg_seq, out_align.qry_seq, out_align.trg_seq, out_trg_aln, out_aln_trg, out_qry_aln, out_aln_qry, out_align.trg_end, out_align.qry_end, in_align, out_align)
-<<<<<<< HEAD
-                    """
-=======
                     """                    
                     temp_end = new_temp_end
                     if new_out_start:
                         out_start = new_out_start
->>>>>>> 9af2801d
                     f.write("Adjusted Alignment Indices:\n")
                     f.write("{0:10}\t{1:5} - {2:5}\n".format("in", in_start, in_end))
                     if temp_start != new_temp_end:
@@ -1911,18 +1727,6 @@
                     qry_seq = res_align[0][0].qry_seq
                     trg_seq = res_align[0][0].trg_seq
             f.write("Copy {0}|Copy {1}\n".format(res_one, res_two))
-<<<<<<< HEAD
-            f.write("{0}{1}{2:16}\t{3:5}-{4:5} of {5:5}\n".format("Copy ", res_one, ":", 
-                    res_align[0][0].qry_start, 
-                    res_align[0][0].qry_end, 
-                    res_align[0][0].qry_len))
-            f.write("{0}{1}{2:16}\t{3:5}-{4:5} of {5:5}\n".format("Copy ", res_two, ":",   
-                    res_align[0][0].trg_start, 
-                    res_align[0][0].trg_end, 
-                    res_align[0][0].trg_len))
-            div_rate = _calculate_divergence(res_align[0][0].qry_seq, 
-                                             res_align[0][0].trg_seq)
-=======
             f.write("{0}{1}{2:16}\t{3:5}-{4:5} of {5:5}\n".format(
                     "Copy ", res_one, ":", 
                     qry_start, qry_end, qry_len))
@@ -1930,7 +1734,6 @@
                     "Copy ", res_two, ":",   
                     trg_start, trg_end, trg_len))
             div_rate = _calculate_divergence(qry_seq, trg_seq)
->>>>>>> 9af2801d
             divs.append(div_rate)
             f.write("{0:26}\t{1:.4f}\n".format("Divergence Rate:", div_rate))
         f.write("\n")
