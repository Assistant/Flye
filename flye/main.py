--- conflicted
+++ resolved
@@ -130,17 +130,7 @@
         self.out_files["stats"] = os.path.join(self.repeat_dir, "contigs_stats.txt")
         self.out_files["scaffold_links"] = os.path.join(self.repeat_dir,
                                                         "scaffolds_links.txt")
-<<<<<<< HEAD
-        self.out_files["assembly_graph"] = assembly_graph
-        self.out_files["stats"] = contigs_stats
-        
-        #Adding repeats_dump.txt and graph_final.fasta to out_files
-        repeats_dump = os.path.join(self.repeat_dir, "repeats_dump.txt")
-        graph_final = os.path.join(self.repeat_dir, "graph_final.fasta")
-        self.out_files["repeats_dump"] = repeats_dump
-        self.out_files["graph_final"] = graph_final
-=======
->>>>>>> 11dbd847
+        self.out_files["repeats_dump"] = os.path.join(self.repeat_dir, "repeats_dump.txt")
 
     def run(self):
         if not os.path.isdir(self.repeat_dir):
@@ -239,46 +229,6 @@
         if not os.path.isdir(self.polishing_dir):
             os.mkdir(self.polishing_dir)
 
-<<<<<<< HEAD
-        prev_assembly = self.in_contigs
-        contig_lengths = None
-        for i in xrange(self.args.num_iters):
-            logger.info("Polishing genome ({0}/{1})".format(i + 1,
-                                                self.args.num_iters))
-
-            alignment_file = os.path.join(self.polishing_dir,
-                                          "minimap_{0}.sam".format(i + 1))
-            logger.info("Running Minimap2")
-            aln.make_alignment(prev_assembly, self.args.reads, self.args.threads,
-                               self.polishing_dir, self.args.platform,
-                               alignment_file)
-
-            logger.info("Separating alignment into bubbles")
-            contigs_info = aln.get_contigs_info(prev_assembly)
-            bubbles_file = os.path.join(self.polishing_dir,
-                                        "bubbles_{0}.fasta".format(i + 1))
-            coverage_stats, err_rate = \
-                bbl.make_bubbles(alignment_file, contigs_info, prev_assembly,
-                                 self.args.platform, self.args.threads,
-                                 cfg.vals["min_aln_rate"], bubbles_file)
-
-            logger.info("Alignment error rate: {0}".format(err_rate))
-
-            logger.info("Correcting bubbles")
-            polished_file = os.path.join(self.polishing_dir,
-                                         "polished_{0}.fasta".format(i + 1))
-            contig_lengths = pol.polish(bubbles_file, self.args.threads,
-                                        self.args.platform, self.polishing_dir,
-                                        i + 1, polished_file,
-                                        output_progress=True)
-            prev_assembly = polished_file
-
-        with open(self.out_files["stats"], "w") as f:
-            f.write("seq_name\tlength\tcoverage\n")
-            for ctg_id in contig_lengths:
-                f.write("{0}\t{1}\t{2}\n".format(ctg_id,
-                        contig_lengths[ctg_id], coverage_stats[ctg_id]))
-=======
         pol.polish(self.in_contigs, self.args.reads, self.polishing_dir,
                    self.args.num_iters, self.args.threads, self.args.platform,
                    output_progress=True)
@@ -289,7 +239,6 @@
                                     polished_file,
                                     self.polishing_dir, self.args.platform,
                                     self.args.threads)
->>>>>>> 11dbd847
 
 
 class JobTrestle(Job):
@@ -348,7 +297,6 @@
     edges_seqs = jobs[-1].out_files["edges_sequences"]
     repeat_stats = jobs[-1].out_files["stats"]
     repeats_dump = jobs[-1].out_files["repeats_dump"]
-    graph_final = jobs[-1].out_files["graph_final"]
 
     #Polishing
     contigs_file = raw_contigs
@@ -362,7 +310,7 @@
         polished_gfa = jobs[-1].out_files["polished_gfa"]
 
     #Trestle: Resolve Unbridged Repeats
-    jobs.append(JobTrestle(args, work_dir, log_file, repeats_dump, graph_final))
+    jobs.append(JobTrestle(args, work_dir, log_file, repeats_dump, edges_seqs))
 
     #Report results
     jobs.append(JobFinalize(args, work_dir, log_file, contigs_file,
