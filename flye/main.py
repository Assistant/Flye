--- conflicted
+++ resolved
@@ -15,17 +15,6 @@
 import shutil
 import subprocess
 
-<<<<<<< HEAD
-import flye.alignment as aln
-import flye.bubbles as bbl
-import flye.polish as pol
-import flye.fasta_parser as fp
-import flye.assemble as asm
-import flye.repeat_graph as repeat
-import flye.consensus as cons
-import flye.scaffolder as scf
-import flye.short_plasmids as plasmids
-=======
 import flye.polishing.alignment as aln
 import flye.polishing.bubbles as bbl
 import flye.polishing.polish as pol
@@ -33,7 +22,6 @@
 import flye.assembly.assemble as asm
 import flye.assembly.repeat_graph as repeat
 import flye.assembly.scaffolder as scf
->>>>>>> 3e4cd511
 from flye.__version__ import __version__
 import flye.config.py_cfg as cfg
 from flye.config.configurator import setup_params
