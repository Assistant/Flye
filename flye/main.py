#(c) 2016 by Authors
#This file is a part of ABruijn program.
#Released under the BSD license (see LICENSE file)

"""
Main logic of the package
"""

from __future__ import print_function
import sys
import os
import logging
import argparse
import json
import shutil
import subprocess

import flye.polishing.alignment as aln
import flye.polishing.bubbles as bbl
import flye.polishing.polish as pol
import flye.polishing.consensus as cons
import flye.assembly.assemble as asm
import flye.assembly.repeat_graph as repeat
import flye.assembly.scaffolder as scf
from flye.__version__ import __version__
<<<<<<< HEAD
import flye.config as config
from flye.bytes2human import human2bytes
import flye.trestle.trestle as tres
=======
import flye.config.py_cfg as cfg
from flye.config.configurator import setup_params
from flye.utils.bytes2human import human2bytes
import flye.utils.fasta_parser as fp
>>>>>>> 3e4cd511

logger = logging.getLogger()

class ResumeException(Exception):
    pass

class Job(object):
    """
    Describes an abstract list of jobs with persistent
    status that can be resumed
    """
    run_params = {"stage_name" : ""}

    def __init__(self):
        self.name = None
        self.args = None
        self.work_dir = None
        self.out_files = {}
        self.log_file = None

    def run(self):
        pass

    def save(self, save_file):
        Job.run_params["stage_name"] = self.name

        with open(save_file, "w") as fp:
            json.dump(Job.run_params, fp)

    def load(self, save_file):
        with open(save_file, "r") as fp:
            data = json.load(fp)
            Job.run_params = data

    def completed(self, save_file):
        with open(save_file, "r") as fp:
            data = json.load(fp)

            for file in self.out_files.values():
                if not os.path.exists(file):
                    return False

            return True


class JobConfigure(Job):
    def __init__(self, args, work_dir):
        super(JobConfigure, self).__init__()
        self.args = args
        self.work_dir = work_dir
        self.name = "configure"

    def run(self):
        params = setup_params(self.args)
        Job.run_params = params


class JobAssembly(Job):
    def __init__(self, args, work_dir, log_file):
        super(JobAssembly, self).__init__()
        #self.out_assembly = out_assembly
        self.args = args
        self.work_dir = work_dir
        self.log_file = log_file

        self.name = "assembly"
        self.assembly_dir = os.path.join(self.work_dir, "0-assembly")
        self.assembly_filename = os.path.join(self.assembly_dir,
                                              "draft_assembly.fasta")
        self.out_files["assembly"] = self.assembly_filename

    def run(self):
        if not os.path.isdir(self.assembly_dir):
            os.mkdir(self.assembly_dir)
        asm.assemble(self.args, Job.run_params, self.assembly_filename,
                     self.log_file, self.args.asm_config, )
        if os.path.getsize(self.assembly_filename) == 0:
            raise asm.AssembleException("No contigs were assembled - "
                                        "please check if the read type and genome "
                                        "size parameters are correct")


class JobRepeat(Job):
    def __init__(self, args, work_dir, log_file, in_assembly):
        super(JobRepeat, self).__init__()

        self.args = args
        self.in_assembly = in_assembly
        self.log_file = log_file
        self.name = "repeat"

        self.repeat_dir = os.path.join(work_dir, "2-repeat")
        contig_sequences = os.path.join(self.repeat_dir, "graph_paths.fasta")
        assembly_graph = os.path.join(self.repeat_dir, "graph_final.gv")
        contigs_stats = os.path.join(self.repeat_dir, "contigs_stats.txt")
        self.out_files["contigs"] = contig_sequences
        self.out_files["scaffold_links"] = os.path.join(self.repeat_dir,
                                                        "scaffolds_links.txt")
        self.out_files["assembly_graph"] = assembly_graph
        self.out_files["stats"] = contigs_stats
        
        #Adding repeats_dump.txt and graph_final.fasta to out_files
        repeats_dump = os.path.join(self.repeat_dir, "repeats_dump.txt")
        graph_final = os.path.join(self.repeat_dir, "graph_final.fasta")
        self.out_files["repeats_dump"] = repeats_dump
        self.out_files["graph_final"] = graph_final

    def run(self):
        if not os.path.isdir(self.repeat_dir):
            os.mkdir(self.repeat_dir)
        logger.info("Performing repeat analysis")
        repeat.analyse_repeats(self.args, Job.run_params, self.in_assembly,
                               self.repeat_dir, self.log_file,
                               self.args.asm_config)


class JobFinalize(Job):
    def __init__(self, args, work_dir, log_file,
                 contigs_file, graph_file, repeat_stats,
                 polished_stats, scaffold_links):
        super(JobFinalize, self).__init__()

        self.args = args
        self.log_file = log_file
        self.name = "finalize"
        self.contigs_file = contigs_file
        self.graph_file = graph_file
        self.repeat_stats = repeat_stats
        self.polished_stats = polished_stats
        self.scaffold_links = scaffold_links

        self.out_files["contigs"] = os.path.join(work_dir, "contigs.fasta")
        self.out_files["scaffolds"] = os.path.join(work_dir, "scaffolds.fasta")
        self.out_files["stats"] = os.path.join(work_dir, "assembly_info.txt")
        self.out_files["graph"] = os.path.join(work_dir, "assembly_graph.gv")

    def run(self):
        shutil.copy2(self.contigs_file, self.out_files["contigs"])
        shutil.copy2(self.graph_file, self.out_files["graph"])

        scaffolds = scf.generate_scaffolds(self.contigs_file, self.scaffold_links,
                                           self.out_files["scaffolds"])
        scf.generate_stats(self.repeat_stats, self.polished_stats, scaffolds,
                           self.out_files["stats"])

        logger.info("Final assembly: {0}".format(self.out_files["scaffolds"]))


class JobConsensus(Job):
    def __init__(self, args, work_dir, in_contigs):
        super(JobConsensus, self).__init__()

        self.args = args
        self.in_contigs = in_contigs
        self.consensus_dir = os.path.join(work_dir, "1-consensus")
        self.out_consensus = os.path.join(self.consensus_dir, "consensus.fasta")
        self.name = "consensus"
        self.out_files["consensus"] = self.out_consensus

    def run(self):
        if not os.path.isdir(self.consensus_dir):
            os.mkdir(self.consensus_dir)

        logger.info("Running Minimap2")
        out_alignment = os.path.join(self.consensus_dir, "minimap.sam")
        aln.make_alignment(self.in_contigs, self.args.reads, self.args.threads,
                           self.consensus_dir, self.args.platform, out_alignment)

        contigs_info = aln.get_contigs_info(self.in_contigs)
        logger.info("Computing consensus")
        consensus_fasta = cons.get_consensus(out_alignment, self.in_contigs,
                                             contigs_info, self.args.threads,
                                             self.args.platform,
                                             cfg.vals["min_aln_rate"])
        fp.write_fasta_dict(consensus_fasta, self.out_consensus)


class JobPolishing(Job):
    def __init__(self, args, work_dir, log_file, in_contigs):
        super(JobPolishing, self).__init__()

        self.args = args
        self.log_file = log_file
        self.in_contigs = in_contigs
        self.polishing_dir = os.path.join(work_dir, "3-polishing")

        self.name = "polishing"
        final_contigs = os.path.join(self.polishing_dir,
                                     "polished_{0}.fasta".format(args.num_iters))
        self.out_files["contigs"] = final_contigs
        self.out_files["stats"] = os.path.join(self.polishing_dir,
                                               "contigs_stats.txt")

    def run(self):
        if not os.path.isdir(self.polishing_dir):
            os.mkdir(self.polishing_dir)

        prev_assembly = self.in_contigs
        contig_lengths = None
        for i in xrange(self.args.num_iters):
            logger.info("Polishing genome ({0}/{1})".format(i + 1,
                                                self.args.num_iters))

            alignment_file = os.path.join(self.polishing_dir,
                                          "minimap_{0}.sam".format(i + 1))
            logger.info("Running Minimap2")
            aln.make_alignment(prev_assembly, self.args.reads, self.args.threads,
                               self.polishing_dir, self.args.platform,
                               alignment_file)

            logger.info("Separating alignment into bubbles")
            contigs_info = aln.get_contigs_info(prev_assembly)
            bubbles_file = os.path.join(self.polishing_dir,
                                        "bubbles_{0}.fasta".format(i + 1))
            coverage_stats, err_rate = \
                bbl.make_bubbles(alignment_file, contigs_info, prev_assembly,
                                 self.args.platform, self.args.threads,
<<<<<<< HEAD
                                 config.vals["min_aln_rate"], bubbles_file)
            logger.info("Alignment error rate: {0}".format(err_rate))
=======
                                 cfg.vals["min_aln_rate"], bubbles_file)
>>>>>>> 3e4cd511

            logger.info("Correcting bubbles")
            polished_file = os.path.join(self.polishing_dir,
                                         "polished_{0}.fasta".format(i + 1))
            contig_lengths = pol.polish(bubbles_file, self.args.threads,
                                        self.args.platform, self.polishing_dir,
                                        i + 1, polished_file,
                                        output_progress=True)
            prev_assembly = polished_file

        with open(self.out_files["stats"], "w") as f:
            f.write("seq_name\tlength\tcoverage\n")
            for ctg_id in contig_lengths:
                f.write("{0}\t{1}\t{2}\n".format(ctg_id,
                        contig_lengths[ctg_id], coverage_stats[ctg_id]))


class JobTrestle(Job):
    def __init__(self, args, work_dir, log_file, repeats_dump, graph_edges):
        super(JobTrestle, self).__init__()

        self.args = args
        self.trestle_dir = os.path.join(work_dir, "4-trestle")
        self.log_file = log_file
        self.repeats_dump = repeats_dump
        self.graph_edges = graph_edges

        self.name = "trestle"
        self.out_files["reps"] = os.path.join(self.trestle_dir,
                                              "resolved_repeats.fasta")
        self.out_files["summary"] = os.path.join(self.trestle_dir,
                                              "trestle_summary.txt")

    def run(self):
        if not os.path.isdir(self.trestle_dir):
            os.mkdir(self.trestle_dir)

        logger.info("Running Trestle: resolving unbridged repeats")
        resolved_repeats_dict = tres.resolve_repeats(self.args,
                                                     self.trestle_dir,
                                                     self.repeats_dump,
                                                     self.graph_edges,
                                                     self.out_files["summary"])
        fp.write_fasta_dict(resolved_repeats_dict, self.out_files["reps"])


def _create_job_list(args, work_dir, log_file):
    """
    Build pipeline as a list of consecutive jobs
    """
    jobs = []

    #Run configuration
    jobs.append(JobConfigure(args, work_dir))

    #Assembly job
    jobs.append(JobAssembly(args, work_dir, log_file))
    draft_assembly = jobs[-1].out_files["assembly"]

    #Consensus
    if args.read_type != "subasm":
        jobs.append(JobConsensus(args, work_dir, draft_assembly))
        draft_assembly = jobs[-1].out_files["consensus"]

    #Repeat analysis
    jobs.append(JobRepeat(args, work_dir, log_file, draft_assembly))
    raw_contigs = jobs[-1].out_files["contigs"]
    scaffold_links = jobs[-1].out_files["scaffold_links"]
    graph_file = jobs[-1].out_files["assembly_graph"]
    repeat_stats = jobs[-1].out_files["stats"]
    repeats_dump = jobs[-1].out_files["repeats_dump"]
    graph_final = jobs[-1].out_files["graph_final"]

    #Polishing
    contigs_file = raw_contigs
    polished_stats = None
    if args.num_iters > 0:
        jobs.append(JobPolishing(args, work_dir, log_file, raw_contigs))
        contigs_file = jobs[-1].out_files["contigs"]
        polished_stats = jobs[-1].out_files["stats"]

    #Trestle: Resolve Unbridged Repeats
    jobs.append(JobTrestle(args, work_dir, log_file, repeats_dump, graph_final))

    #Report results
    jobs.append(JobFinalize(args, work_dir, log_file, contigs_file,
                            graph_file, repeat_stats, polished_stats,
                            scaffold_links))

    return jobs


def _set_kmer_size(args):
    """
    Select k-mer size based on the target genome size
    """
    if args.genome_size.isdigit():
        args.genome_size = int(args.genome_size)
    else:
        args.genome_size = human2bytes(args.genome_size.upper())


def _run(args):
    """
    Runs the pipeline
    """
    logger.info("Running Flye " + _version())
    logger.debug("Cmd: {0}".format(" ".join(sys.argv)))

    for read_file in args.reads:
        if not os.path.exists(read_file):
            raise ResumeException("Can't open " + read_file)

    save_file = os.path.join(args.out_dir, "params.json")
    jobs = _create_job_list(args, args.out_dir, args.log_file)

    current_job = 0
    if args.resume or args.resume_from:
        if not os.path.exists(save_file):
            raise ResumeException("Can't find save file")

        logger.info("Resuming previous run")
        if args.resume_from:
            job_to_resume = args.resume_from
        else:
            job_to_resume = json.load(open(save_file, "r"))["stage_name"]

        can_resume = False
        for i in xrange(len(jobs)):
            if jobs[i].name == job_to_resume:
                jobs[i].load(save_file)
                current_job = i
                if not jobs[i - 1].completed(save_file):
                    raise ResumeException("Can't resume: stage {0} incomplete"
                                          .format(jobs[i].name))
                can_resume = True
                break

        if not can_resume:
            raise ResumeException("Can't resume: stage {0} does not exist"
                                  .format(job_to_resume))

    for i in xrange(current_job, len(jobs)):
        jobs[i].save(save_file)
        jobs[i].run()


def _enable_logging(log_file, debug, overwrite):
    """
    Turns on logging, sets debug levels and assigns a log file
    """
    log_formatter = logging.Formatter("[%(asctime)s] %(name)s: %(levelname)s: "
                                      "%(message)s", "%Y-%m-%d %H:%M:%S")
    console_formatter = logging.Formatter("[%(asctime)s] %(levelname)s: "
                                          "%(message)s", "%Y-%m-%d %H:%M:%S")
    console_log = logging.StreamHandler()
    console_log.setFormatter(console_formatter)
    if not debug:
        console_log.setLevel(logging.INFO)

    if overwrite:
        open(log_file, "w").close()
    file_handler = logging.FileHandler(log_file, mode="a")
    file_handler.setFormatter(log_formatter)

    logger.setLevel(logging.DEBUG)
    logger.addHandler(console_log)
    logger.addHandler(file_handler)


def _usage():
    return ("flye (--pacbio-raw | --pacbio-corr | --nano-raw |\n"
            "\t     --nano-corr | --subassemblies) file1 [file_2 ...]\n"
            "\t     --genome-size SIZE --out-dir PATH\n"
            "\t     [--threads int] [--iterations int] [--min-overlap int]\n"
            "\t     [--debug] [--version] [--help] [--resume]")


def _epilog():
    return ("Input reads could be in FASTA or FASTQ format, uncompressed\n"
            "or compressed with gz. Currenlty, raw and corrected reads\n"
            "from PacBio and ONT are supported. The expected error rates are\n"
            "<30% for raw and <2% for corrected reads. Additionally,\n"
            "--subassemblies option performs a consensus assembly of multiple\n"
            "sets of high-quality contigs. You may specify multiple\n"
            "files with reads (separated by spaces). Mixing different read\n"
            "types is not yet supported.\n\n"
            "You must provide an estimate of the genome size as input,\n"
            "which is used for solid k-mers selection. Standard size\n"
            "modificators are supported (e.g. 5m or 2.6g)\n\n"
            "To reduce memory consumption for large genome assemblies,\n"
            "you can use a subset of the longest reads for initial contig\n"
            "assembly by specifying --asm-coverage option. Typically,\n"
            "40x coverage is enough to produce good draft contigs.")


def _version():
    repo_root = os.path.dirname((os.path.dirname(__file__)))
    try:
        git_label = subprocess.check_output(["git", "-C", repo_root, "describe"],
                                            stderr=open(os.devnull, "w"))
        commit_id = git_label.strip("\n").rsplit("-", 1)[-1]
        return __version__ + "-" + commit_id
    except (subprocess.CalledProcessError, OSError):
        pass
    return __version__ + "-release"


def main():
    def check_int_range(value, min_val, max_val, require_odd=False):
        ival = int(value)
        if ival < min_val or ival > max_val:
             raise argparse.ArgumentTypeError("value should be in "
                            "range [{0}, {1}]".format(min_val, max_val))
        if require_odd and ival % 2 == 0:
            raise argparse.ArgumentTypeError("should be an odd number")
        return ival

    parser = argparse.ArgumentParser \
        (description="Assembly of long and error-prone reads",
         formatter_class=argparse.RawDescriptionHelpFormatter,
         usage=_usage(), epilog=_epilog())

    read_group = parser.add_mutually_exclusive_group(required=True)
    read_group.add_argument("--pacbio-raw", dest="pacbio_raw",
                        default=None, metavar="path", nargs="+",
                        help="PacBio raw reads")
    read_group.add_argument("--pacbio-corr", dest="pacbio_corrected",
                        default=None, metavar="path", nargs="+",
                        help="PacBio corrected reads")
    read_group.add_argument("--nano-raw", dest="nano_raw", nargs="+",
                        default=None, metavar="path",
                        help="ONT raw reads")
    read_group.add_argument("--nano-corr", dest="nano_corrected", nargs="+",
                        default=None, metavar="path",
                        help="ONT corrected reads")
    read_group.add_argument("--subassemblies", dest="subassemblies", nargs="+",
                        default=None, metavar="path",
                        help="high-quality contigs input")

    parser.add_argument("-g", "--genome-size", dest="genome_size",
                        metavar="size", required=True,
                        help="estimated genome size (for example, 5m or 2.6g)")
    parser.add_argument("-o", "--out-dir", dest="out_dir",
                        default=None, required=True,
                        metavar="path", help="Output directory")

    parser.add_argument("-t", "--threads", dest="threads",
                        type=lambda v: check_int_range(v, 1, 128),
                        default=1, metavar="int", help="number of parallel threads [1]")
    parser.add_argument("-i", "--iterations", dest="num_iters",
                        type=lambda v: check_int_range(v, 0, 10),
                        default=1, help="number of polishing iterations [1]",
                        metavar="int")
    parser.add_argument("-m", "--min-overlap", dest="min_overlap", metavar="int",
                        type=lambda v: check_int_range(v, 1000, 10000),
                        default=None, help="minimum overlap between reads [auto]")
    parser.add_argument("--asm-coverage", dest="asm_coverage", metavar="int",
                        default=None, help="reduced coverage for initial "
                        "contig assembly [not set]", type=int)

    parser.add_argument("--resume", action="store_true",
                        dest="resume", default=False,
                        help="resume from the last completed stage")
    parser.add_argument("--resume-from", dest="resume_from", metavar="stage_name",
                        default=None, help="resume from a custom stage")
    #parser.add_argument("--kmer-size", dest="kmer_size",
    #                    type=lambda v: check_int_range(v, 11, 31, require_odd=True),
    #                    default=None, help="kmer size (default: auto)")
    parser.add_argument("--debug", action="store_true",
                        dest="debug", default=False,
                        help="enable debug output")
    parser.add_argument("-v", "--version", action="version", version=_version())
    args = parser.parse_args()

    if args.pacbio_raw:
        args.reads = args.pacbio_raw
        args.platform = "pacbio"
        args.read_type = "raw"
    if args.pacbio_corrected:
        args.reads = args.pacbio_corrected
        args.platform = "pacbio"
        args.read_type = "corrected"
    if args.nano_raw:
        args.reads = args.nano_raw
        args.platform = "nano"
        args.read_type = "raw"
    if args.nano_corrected:
        args.reads = args.nano_corrected
        args.platform = "nano"
        args.read_type = "corrected"
    if args.subassemblies:
        args.reads = args.subassemblies
        args.platform = "subasm"
        args.read_type = "subasm"

    if not os.path.isdir(args.out_dir):
        os.mkdir(args.out_dir)
    args.out_dir = os.path.abspath(args.out_dir)

    args.log_file = os.path.join(args.out_dir, "flye.log")
    _enable_logging(args.log_file, args.debug,
                    overwrite=False)

    _set_kmer_size(args)
    args.asm_config = os.path.join(cfg.vals["pkg_root"],
                                   cfg.vals["bin_cfg"][args.read_type])

    try:
        aln.check_binaries()
        pol.check_binaries()
        asm.check_binaries()
        repeat.check_binaries()
        _run(args)
    except (aln.AlignmentException, pol.PolishException,
            asm.AssembleException, repeat.RepeatException,
            ResumeException) as e:
        logger.error(e)
        return 1

    return 0<|MERGE_RESOLUTION|>--- conflicted
+++ resolved
@@ -23,16 +23,11 @@
 import flye.assembly.repeat_graph as repeat
 import flye.assembly.scaffolder as scf
 from flye.__version__ import __version__
-<<<<<<< HEAD
-import flye.config as config
-from flye.bytes2human import human2bytes
-import flye.trestle.trestle as tres
-=======
 import flye.config.py_cfg as cfg
 from flye.config.configurator import setup_params
 from flye.utils.bytes2human import human2bytes
 import flye.utils.fasta_parser as fp
->>>>>>> 3e4cd511
+import flye.trestle.trestle as tres
 
 logger = logging.getLogger()
 
@@ -250,12 +245,9 @@
             coverage_stats, err_rate = \
                 bbl.make_bubbles(alignment_file, contigs_info, prev_assembly,
                                  self.args.platform, self.args.threads,
-<<<<<<< HEAD
-                                 config.vals["min_aln_rate"], bubbles_file)
+                                 cfg.vals["min_aln_rate"], bubbles_file)
+
             logger.info("Alignment error rate: {0}".format(err_rate))
-=======
-                                 cfg.vals["min_aln_rate"], bubbles_file)
->>>>>>> 3e4cd511
 
             logger.info("Correcting bubbles")
             polished_file = os.path.join(self.polishing_dir,
