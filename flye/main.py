--- conflicted
+++ resolved
@@ -26,15 +26,11 @@
 from flye.config.configurator import setup_params
 from flye.utils.bytes2human import human2bytes
 import flye.utils.fasta_parser as fp
-<<<<<<< HEAD
 from flye.short_plasmids.plasmids import assemble_short_plasmids
-
-=======
 import flye.trestle.trestle as tres
 import flye.trestle.graph_resolver as tres_graph
 from flye.repeat_graph.repeat_graph import RepeatGraph
 from flye.repeat_graph.graph_alignment import parse_alignments
->>>>>>> 582a8331
 
 logger = logging.getLogger()
 
@@ -136,6 +132,7 @@
                                                         "polished_1.fasta")
 
     def run(self):
+        super(JobShortPlasmidsAssembly, self).run()
         logger.info("Recovering short unassebmled sequences")
         if not os.path.isdir(self.plasmids_dir):
             os.mkdir(self.plasmids_dir)
@@ -413,12 +410,9 @@
         polished_stats = jobs[-1].out_files["stats"]
         polished_gfa = jobs[-1].out_files["polished_gfa"]
 
-<<<<<<< HEAD
     #Short plasmids
     if args.plasmids:
         jobs.append(JobShortPlasmidsAssembly(args, work_dir, contigs_file))
-=======
->>>>>>> 582a8331
 
     #Report results
     jobs.append(JobFinalize(args, work_dir, log_file, contigs_file,
