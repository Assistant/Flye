#(c) 2016 by Authors
#This file is a part of ABruijn program.
#Released under the BSD license (see LICENSE file)

"""
Runs polishing binary in parallel and concatentes output
"""

import logging
import random
import subprocess
import os
from collections import defaultdict
from threading import Thread

from flye.polishing.alignment import (make_alignment, get_contigs_info,
                                      SynchronizedSamReader)
from flye.polishing.bubbles import make_bubbles
import flye.utils.fasta_parser as fp
from flye.utils.utils import which
import flye.config.py_cfg as cfg


POLISH_BIN = "flye-polish"

logger = logging.getLogger()


class PolishException(Exception):
    pass


def check_binaries():
    if not which(POLISH_BIN):
        raise PolishException("polishing binary was not found. "
                              "Did you run 'make'?")
    try:
        devnull = open(os.devnull, "w")
        subprocess.check_call([POLISH_BIN, "-h"], stderr=devnull)
    except subprocess.CalledProcessError as e:
        if e.returncode == -9:
            logger.error("Looks like the system ran out of memory")
        raise PolishException(str(e))
    except OSError as e:
        raise PolishException(str(e))


<<<<<<< HEAD
def polish(bubbles_file, num_proc, err_mode, work_dir, iter_id, out_polished,
           output_progress):
    subs_matrix = os.path.join(cfg.vals["pkg_root"],
                               cfg.vals["err_modes"][err_mode]["subs_matrix"])
    hopo_matrix = os.path.join(cfg.vals["pkg_root"],
                               cfg.vals["err_modes"][err_mode]["hopo_matrix"])

    consensus_out = os.path.join(work_dir, "consensus_{0}.fasta"
                                                .format(iter_id))
    _run_polish_bin(bubbles_file, subs_matrix, hopo_matrix,
                    consensus_out, num_proc, output_progress)
    polished_fasta, polished_lengths = _compose_sequence([consensus_out])
    fp.write_fasta_dict(polished_fasta, out_polished)
=======
def polish(contig_seqs, read_seqs, work_dir, num_iters, num_threads, error_mode,
           output_progress):
    """
    High-level polisher interface
    """

    logger_func = logger.info if output_progress else logger.debug
>>>>>>> 11dbd847

    subs_matrix = os.path.join(cfg.vals["pkg_root"],
                               cfg.vals["err_modes"][error_mode]["subs_matrix"])
    hopo_matrix = os.path.join(cfg.vals["pkg_root"],
                               cfg.vals["err_modes"][error_mode]["hopo_matrix"])

    prev_assembly = contig_seqs
    contig_lengths = None
    for i in xrange(num_iters):
        logger_func("Polishing genome ({0}/{1})".format(i + 1, num_iters))

        alignment_file = os.path.join(work_dir,
                                      "minimap_{0}.sam".format(i + 1))
        logger_func("Running minimap2")
        make_alignment(prev_assembly, read_seqs, num_threads,
                       work_dir, error_mode, alignment_file)

        logger_func("Separating alignment into bubbles")
        contigs_info = get_contigs_info(prev_assembly)
        bubbles_file = os.path.join(work_dir,
                                    "bubbles_{0}.fasta".format(i + 1))
        coverage_stats, mean_aln_error = \
            make_bubbles(alignment_file, contigs_info, prev_assembly,
                         error_mode, num_threads,
                         bubbles_file)
        logger_func("Alignment error rate: {0}".format(mean_aln_error))

        logger_func("Correcting bubbles")
        consensus_out = os.path.join(work_dir, "consensus_{0}.fasta"
                                     .format(i + 1))
        polished_file = os.path.join(work_dir, "polished_{0}.fasta"
                                     .format(i + 1))
        _run_polish_bin(bubbles_file, subs_matrix, hopo_matrix,
                        consensus_out, num_threads)
        polished_fasta, polished_lengths = _compose_sequence([consensus_out])
        fp.write_fasta_dict(polished_fasta, polished_file)

        contig_lengths = polished_lengths
        prev_assembly = polished_file

    stats_file = os.path.join(work_dir, "contigs_stats.txt")
    with open(stats_file, "w") as f:
        f.write("seq_name\tlength\tcoverage\n")
        for ctg_id in contig_lengths:
            f.write("{0}\t{1}\t{2}\n".format(ctg_id,
                    contig_lengths[ctg_id], coverage_stats[ctg_id]))


def generate_polished_edges(edges_file, gfa_file, polished_contigs, work_dir,
                            error_mode, num_threads):
    """
    Generate polished graph edges sequences by extracting them from
    polished contigs
    """
    logger.debug("Generating polished GFA")

    alignment_file = os.path.join(work_dir, "edges_aln.sam")
    polished_dict = fp.read_sequence_dict(polished_contigs)
    make_alignment(polished_contigs, [edges_file], num_threads,
                   work_dir, error_mode, alignment_file)
    aln_reader = SynchronizedSamReader(alignment_file,
                                       polished_dict,
                                       cfg.vals["max_read_coverage"])
    aln_reader.init_reading()
    aln_by_edge = defaultdict(list)

    #getting one best alignment for each contig
    while not aln_reader.is_eof():
        _, ctg_aln = aln_reader.get_chunk()
        for aln in ctg_aln:
            aln_by_edge[aln.qry_id].append(aln)

    MIN_CONTAINMENT = 0.9
    updated_seqs = 0
    edges_dict = fp.read_sequence_dict(edges_file)
    for edge in edges_dict:
        if edge in aln_by_edge:
            main_aln = aln_by_edge[edge][0]
            map_start = main_aln.qry_start
            map_end = main_aln.qry_end
            for aln in aln_by_edge[edge]:
                if aln.trg_id == main_aln.trg_id and aln.trg_sign == main_aln.trg_sign:
                    map_start = min(map_start, aln.qry_start)
                    map_end = max(map_end, aln.qry_end)

            new_seq = polished_dict[main_aln.trg_id][map_start : map_end]
            if main_aln.trg_sign < 0:
                new_seq = fp.reverse_complement(new_seq)

            #print edge, main_aln.qry_len, len(new_seq), main_aln.qry_start, main_aln.qry_end
            if float(len(new_seq)) / aln.qry_len > MIN_CONTAINMENT:
                edges_dict[edge] = new_seq
                updated_seqs += 1

    #writes fasta file with polished egdes
    edges_polished = os.path.join(work_dir, "polished_edges.fasta")
    fp.write_fasta_dict(edges_dict, edges_polished)

    #writes gfa file with polished edges
    gfa_polished = open(os.path.join(work_dir, "polished_edges.gfa"), "w")
    for line in open(gfa_file, "r"):
        if line.startswith("S"):
            seq_id = line.split()[1]
            coverage_tag = line.split()[3]
            gfa_polished.write("S\t{0}\t{1}\t{2}\n"
                                .format(seq_id, edges_dict[seq_id], coverage_tag))
        else:
            gfa_polished.write(line)

    logger.debug("{0} sequences remained unpolished"
                    .format(len(edges_dict) - updated_seqs))


def _run_polish_bin(bubbles_in, subs_matrix, hopo_matrix,
                    consensus_out, num_threads, output_progress):
    """
    Invokes polishing binary
    """
    cmdline = [POLISH_BIN, "-t", str(num_threads)]
    if not output_progress:
        cmdline.append("-q")
    cmdline.extend([bubbles_in, subs_matrix,
                    hopo_matrix, consensus_out])

    try:
        subprocess.check_call(cmdline)
    except subprocess.CalledProcessError as e:
        if e.returncode == -9:
            logger.error("Looks like the system ran out of memory")
        raise PolishException(str(e))
    except OSError as e:
        raise PolishException(str(e))


def _compose_sequence(consensus_files):
    """
    Concatenates bubbles consensuses into genome
    """
    consensuses = defaultdict(list)
    coverage = defaultdict(list)
    for file_name in consensus_files:
        with open(file_name, "r") as f:
            header = True
            for line in f:
                if header:
                    tokens = line.strip().split(" ")
                    ctg_id = tokens[0][1:]
                    ctg_pos = int(tokens[1])
                    coverage[ctg_id].append(int(tokens[2]))
                else:
                    consensuses[ctg_id].append((ctg_pos, line.strip()))
                header = not header

    polished_fasta = {}
    polished_stats = {}
    for ctg_id, seqs in consensuses.iteritems():
        sorted_seqs = map(lambda p: p[1], sorted(seqs, key=lambda p: p[0]))
        concat_seq = "".join(sorted_seqs)
        mean_coverage = sum(coverage[ctg_id]) / len(coverage[ctg_id])
        polished_fasta[ctg_id] = concat_seq
        polished_stats[ctg_id] = len(concat_seq)

    return polished_fasta, polished_stats<|MERGE_RESOLUTION|>--- conflicted
+++ resolved
@@ -45,21 +45,6 @@
         raise PolishException(str(e))
 
 
-<<<<<<< HEAD
-def polish(bubbles_file, num_proc, err_mode, work_dir, iter_id, out_polished,
-           output_progress):
-    subs_matrix = os.path.join(cfg.vals["pkg_root"],
-                               cfg.vals["err_modes"][err_mode]["subs_matrix"])
-    hopo_matrix = os.path.join(cfg.vals["pkg_root"],
-                               cfg.vals["err_modes"][err_mode]["hopo_matrix"])
-
-    consensus_out = os.path.join(work_dir, "consensus_{0}.fasta"
-                                                .format(iter_id))
-    _run_polish_bin(bubbles_file, subs_matrix, hopo_matrix,
-                    consensus_out, num_proc, output_progress)
-    polished_fasta, polished_lengths = _compose_sequence([consensus_out])
-    fp.write_fasta_dict(polished_fasta, out_polished)
-=======
 def polish(contig_seqs, read_seqs, work_dir, num_iters, num_threads, error_mode,
            output_progress):
     """
@@ -67,7 +52,6 @@
     """
 
     logger_func = logger.info if output_progress else logger.debug
->>>>>>> 11dbd847
 
     subs_matrix = os.path.join(cfg.vals["pkg_root"],
                                cfg.vals["err_modes"][error_mode]["subs_matrix"])
@@ -101,7 +85,7 @@
         polished_file = os.path.join(work_dir, "polished_{0}.fasta"
                                      .format(i + 1))
         _run_polish_bin(bubbles_file, subs_matrix, hopo_matrix,
-                        consensus_out, num_threads)
+                        consensus_out, num_threads, output_progress)
         polished_fasta, polished_lengths = _compose_sequence([consensus_out])
         fp.write_fasta_dict(polished_fasta, polished_file)
 
