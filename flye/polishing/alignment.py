#(c) 2016 by Authors
#This file is a part of ABruijn program.
#Released under the BSD license (see LICENSE file)

"""
Runs Minimap2 and parses its output
"""

import os
import re
import sys
from collections import namedtuple, defaultdict
import subprocess
import logging
import multiprocessing
import ctypes

import flye.utils.fasta_parser as fp
from flye.utils.utils import which
import flye.config.py_cfg as cfg


logger = logging.getLogger()
MINIMAP_BIN = "flye-minimap2"

Alignment = namedtuple("Alignment", ["qry_id", "trg_id", "qry_start", "qry_end",
                                     "qry_sign", "qry_len", "trg_start",
                                     "trg_end", "trg_sign", "trg_len",
                                     "qry_seq", "trg_seq", "err_rate"])

ContigInfo = namedtuple("ContigInfo", ["id", "length", "type"])


class AlignmentException(Exception):
    pass


class PafHit:
    """
    Stores paf alignment
    """
    def __init__(self, raw_hit):
        hit = raw_hit.split()

        self.query = hit[0]
        self.query_length = int(hit[1])
        self.query_start = int(hit[2])
        self.query_end = int(hit[3])

        self.target = hit[5]
        self.target_length = int(hit[6])
        self.target_start = int(hit[7])
        self.target_end = int(hit[8])

    def query_mapping_length(self):
        return self.query_end - self.query_start + 1

    def target_mapping_length(self):
        return self.target_end - self.target_start + 1

    def query_left_overhang(self):
        return self.query_start

    def query_right_overhang(self):
        return self.query_length - self.query_end + 1

    def target_left_overhang(self):
        return self.target_start

    def target_right_overhang(self):
        return self.target_length - self.target_end + 1


def read_paf(filename):
    hits = []
    with open(filename) as f:
        for raw_hit in f:
            hits.append(PafHit(raw_hit))

    return hits


class SynchronizedSamReader(object):
    """
    Parsing SAM file in multiple threads. Filters out secondary alignments,
    but keeps supplementary (split) alignments
    """
    def __init__(self, sam_alignment, reference_fasta,
                 max_coverage=None):
        #will not be changed during exceution, each process has its own copy
        self.aln_path = sam_alignment
        self.aln_file = None
        self.ref_fasta = reference_fasta
        self.change_strand = True
        self.max_coverage = max_coverage
        self.seq_lengths = {}

        #reading SAM header
        if not os.path.exists(self.aln_path):
            raise AlignmentException("Can't open {0}".format(self.aln_path))

        with open(self.aln_path, "r") as f:
            for line in f:
                if not line or not line.startswith("@"):
                    break
                if line.startswith("@SQ"):
                    seq_name = None
                    seq_len = None
                    for tag in line.split():
                        if tag.startswith("SN"):
                            seq_name = tag[3:]
                        if tag.startswith("LN"):
                            seq_len = int(tag[3:])
                    if seq_name and seq_len:
                        self.seq_lengths[seq_name] = seq_len

        #will be shared between processes
        self.lock = multiprocessing.Lock()
        self.eof = multiprocessing.Value(ctypes.c_bool, False)
        self.position = multiprocessing.Value(ctypes.c_longlong, 0)

    def init_reading(self):
        """
        Call from the reading process, initializing local variables
        """
        self.aln_file = open(self.aln_path, "r")
        self.processed_contigs = set()
        self.cigar_parser = re.compile("[0-9]+[MIDNSHP=X]")

    def is_eof(self):
        return self.eof.value

    def parse_cigar(self, cigar_str, read_str, ctg_name, ctg_pos):
        ctg_str = self.ref_fasta[ctg_name]
        trg_seq = []
        qry_seq = []
        trg_start = ctg_pos - 1
        trg_pos = ctg_pos - 1
        qry_start = 0
        qry_pos = 0

        left_hard = True
        left_soft = True
        hard_clipped_left = 0
        hard_clipped_right = 0
        soft_clipped_left = 0
        soft_clipped_right = 0
        for token in self.cigar_parser.findall(cigar_str):
            size, op = int(token[:-1]), token[-1]
            if op == "H":
                if left_hard:
                    qry_start += size
                    hard_clipped_left += size
                else:
                    hard_clipped_right += size
            elif op == "S":
                qry_pos += size
                if left_soft:
                    soft_clipped_left += size
                else:
                    soft_clipped_right += size
            elif op == "M":
                qry_seq.append(read_str[qry_pos : qry_pos + size].upper())
                trg_seq.append(ctg_str[trg_pos : trg_pos + size].upper())
                qry_pos += size
                trg_pos += size
            elif op == "I":
                qry_seq.append(read_str[qry_pos : qry_pos + size].upper())
                trg_seq.append("-" * size)
                qry_pos += size
            elif op == "D":
                qry_seq.append("-" * size)
                trg_seq.append(ctg_str[trg_pos : trg_pos + size].upper())
                trg_pos += size
            else:
                raise AlignmentException("Unsupported CIGAR operation: " + op)
            left_hard = False
            if op != "H":
                left_soft = False

        trg_seq = "".join(trg_seq)
        qry_seq = "".join(qry_seq)
        matches = 0
        for i in xrange(len(trg_seq)):
            if trg_seq[i] == qry_seq[i]:
                matches += 1
        err_rate = 1 - float(matches) / len(trg_seq)

        trg_end = trg_pos
        qry_end = qry_pos + hard_clipped_left
        qry_len = qry_end + hard_clipped_right
        qry_start += soft_clipped_left
        qry_end -= soft_clipped_right

        return (trg_start, trg_end, len(ctg_str), trg_seq,
                qry_start, qry_end, qry_len, qry_seq, err_rate)

    def get_chunk(self):
        """
        Alignment file is expected to be sorted!
        """

        buffer = []
        parsed_contig = None

        with self.lock:
            self.aln_file.seek(self.position.value)
            if self.eof.value:
                return None, []

            current_contig = None
            while True:
                self.position.value = self.aln_file.tell()
                line = self.aln_file.readline()
                if not line: break
                if line.startswith("@"): continue   #ignore headers

                tokens = line.strip().split()
                if len(tokens) < 11:
                    continue
                    #raise AlignmentException("Error reading SAM file")

                read_contig = tokens[2]
                flags = int(tokens[1])
                is_unmapped = flags & 0x4
                is_secondary = flags & 0x100
                is_supplementary = flags & 0x800    #allow supplementary

                if is_unmapped or is_secondary: continue
                if read_contig in self.processed_contigs:
                    raise AlignmentException("Alignment file is not sorted")

                if read_contig != current_contig:
                    prev_contig = current_contig
                    current_contig = read_contig

                    if prev_contig is not None:
                        self.processed_contigs.add(prev_contig)
                        parsed_contig = prev_contig
                        break
                    else:
                        buffer = [tokens]
                else:
                    buffer.append(tokens)

            if not parsed_contig:
                self.eof.value = True
                parsed_contig = current_contig
        #end with

        sequence_length = 0
        alignments = []
        for tokens in buffer:
            read_id = tokens[0]
            read_contig = tokens[2]
            cigar_str = tokens[5]
            read_str = tokens[9]
            ctg_pos = int(tokens[3])
            flags = int(tokens[1])
            is_reversed = flags & 0x16

            (trg_start, trg_end, trg_len, trg_seq,
            qry_start, qry_end, qry_len, qry_seq, err_rate) = \
                    self.parse_cigar(cigar_str, read_str, read_contig, ctg_pos)

            #OVERHANG = cfg.vals["read_aln_overhang"]
            #if (float(qry_end - qry_start) / qry_len > self.min_aln_rate or
            #        trg_start < OVERHANG or trg_len - trg_end < OVERHANG):
            aln = Alignment(read_id, read_contig, qry_start,
                            qry_end, "-" if is_reversed else "+",
                            qry_len, trg_start, trg_end, "+", trg_len,
                            qry_seq, trg_seq, err_rate)
            alignments.append(aln)

            sequence_length += qry_end - qry_start
            #In rare cases minimap2 does not output SQ tag, so need to check
            if parsed_contig in self.seq_lengths:
                contig_length = self.seq_lengths[parsed_contig]
                if sequence_length / contig_length > self.max_coverage:
                    break

        return parsed_contig, alignments


def check_binaries():
    if not which(MINIMAP_BIN):
        raise AlignmentException("Minimap2 is not installed")
    if not which("sort"):
        raise AlignmentException("UNIX sort utility is not available")


def make_alignment(reference_file, reads_file, num_proc,
                   work_dir, platform, out_alignment, reference_mode,
                   sam_output):
    """
    Runs minimap2 and sorts its output
    """
<<<<<<< HEAD
    minimap_ref_mode = {False: "ava", True: "map"}
    minimap_reads_mode = {"nano": "ont", "pacbio": "pb"}
    mode = minimap_ref_mode[reference_mode] + "-" + minimap_reads_mode[platform]

    _run_minimap(reference_file, reads_file, num_proc, mode,
                 out_alignment, sam_output)

    if sam_output:
        logger.debug("Sorting alignment file")
        sorted_file = out_alignment + "_sorted"
        merged_file = out_alignment + "_merged"
        env = os.environ.copy()
        env["LC_ALL"] = "C"
        subprocess.check_call(["sort", "-k", "3,3", "-T", work_dir, out_alignment],
                              stdout=open(sorted_file, "w"), env=env)

        #puting back SAM headers
        with open(merged_file, "w") as f:
            for line in open(out_alignment, "r"):
                if not line.startswith("@"):
                    break
=======
    _run_minimap(reference_file, reads_file, num_proc, platform, out_alignment)
    #logger.debug("Sorting alignment file")
    sorted_file = out_alignment + "_sorted"
    merged_file = out_alignment + "_merged"
    env = os.environ.copy()
    env["LC_ALL"] = "C"
    subprocess.check_call(["sort", "-k", "3,3", "-T", work_dir, out_alignment],
                          stdout=open(sorted_file, "w"), env=env)

    #puting back SAM headers
    with open(merged_file, "w") as f:
        for line in open(out_alignment, "r"):
            if not line.startswith("@"):
                break
            f.write(line)

        os.remove(out_alignment)

        for line in open(sorted_file, "r"):
            if not line.startswith("@"):
>>>>>>> 582a8331
                f.write(line)

            os.remove(out_alignment)

            for line in open(sorted_file, "r"):
                if not line.startswith("@"):
                    f.write(line)

        os.remove(sorted_file)
        os.rename(merged_file, out_alignment)


def get_contigs_info(contigs_file):
    contigs_info = {}
    contigs_fasta = fp.read_sequence_dict(contigs_file)
    for ctg_id, ctg_seq in contigs_fasta.iteritems():
        contig_type = ctg_id.split("_")[0]
        contigs_info[ctg_id] = ContigInfo(ctg_id, len(ctg_seq),
                                          contig_type)

    return contigs_info


def shift_gaps(seq_trg, seq_qry):
    """
    Shifts all ambigious query gaps to the right
    """
    lst_trg, lst_qry = list("$" + seq_trg + "$"), list("$" + seq_qry + "$")
    is_gap = False
    gap_start = 0
    for i in xrange(len(lst_trg)):
        if is_gap and lst_qry[i] != "-":
            is_gap = False
            swap_left = gap_start - 1
            swap_right = i - 1

            while (swap_left > 0 and swap_right >= gap_start and
                   lst_qry[swap_left] == lst_trg[swap_right]):
                lst_qry[swap_left], lst_qry[swap_right] = \
                            lst_qry[swap_right], lst_qry[swap_left]
                swap_left -= 1
                swap_right -= 1

        if not is_gap and lst_qry[i] == "-":
            is_gap = True
            gap_start = i

    return "".join(lst_qry[1 : -1])


def _run_minimap(reference_file, reads_files, num_proc, mode, out_file,
                 sam_output):
    cmdline = [MINIMAP_BIN, reference_file]
    cmdline.extend(reads_files)
    cmdline.extend(["-x", mode, "-t", str(num_proc)])
    if sam_output:
        cmdline.append("-a")
    """
    cmdline.extend(["-Q", "-w5", "-m100", "-g10000", "--max-chain-skip",
                    "25", "-t", str(num_proc)])
    if platform == "nano":
        cmdline.append("-k15")
    else:
        cmdline.append("-Hk19")
    """

    try:
        devnull = open(os.devnull, "w")
        #logger.debug("Running: " + " ".join(cmdline))
        subprocess.check_call(cmdline, stderr=devnull,
                              stdout=open(out_file, "w"))
    except (subprocess.CalledProcessError, OSError) as e:
        if e.returncode == -9:
            logger.error("Looks like the system ran out of memory")
        raise AlignmentException(str(e))<|MERGE_RESOLUTION|>--- conflicted
+++ resolved
@@ -295,7 +295,6 @@
     """
     Runs minimap2 and sorts its output
     """
-<<<<<<< HEAD
     minimap_ref_mode = {False: "ava", True: "map"}
     minimap_reads_mode = {"nano": "ont", "pacbio": "pb"}
     mode = minimap_ref_mode[reference_mode] + "-" + minimap_reads_mode[platform]
@@ -304,7 +303,7 @@
                  out_alignment, sam_output)
 
     if sam_output:
-        logger.debug("Sorting alignment file")
+        #logger.debug("Sorting alignment file")
         sorted_file = out_alignment + "_sorted"
         merged_file = out_alignment + "_merged"
         env = os.environ.copy()
@@ -317,28 +316,6 @@
             for line in open(out_alignment, "r"):
                 if not line.startswith("@"):
                     break
-=======
-    _run_minimap(reference_file, reads_file, num_proc, platform, out_alignment)
-    #logger.debug("Sorting alignment file")
-    sorted_file = out_alignment + "_sorted"
-    merged_file = out_alignment + "_merged"
-    env = os.environ.copy()
-    env["LC_ALL"] = "C"
-    subprocess.check_call(["sort", "-k", "3,3", "-T", work_dir, out_alignment],
-                          stdout=open(sorted_file, "w"), env=env)
-
-    #puting back SAM headers
-    with open(merged_file, "w") as f:
-        for line in open(out_alignment, "r"):
-            if not line.startswith("@"):
-                break
-            f.write(line)
-
-        os.remove(out_alignment)
-
-        for line in open(sorted_file, "r"):
-            if not line.startswith("@"):
->>>>>>> 582a8331
                 f.write(line)
 
             os.remove(out_alignment)
