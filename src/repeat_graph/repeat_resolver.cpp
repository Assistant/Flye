--- conflicted
+++ resolved
@@ -219,12 +219,8 @@
 		if (!path.id.strand()) continue;
 
 		//mark paths with high coverage as repetitive
-<<<<<<< HEAD
-		if (path.meanCoverage > _multInf.getUniqueCovThreshold() * 2 &&
+		if (path.meanCoverage > _multInf.getUniqueCovThreshold() &&
 			path.length < (int)Config::get("unique_edge_length"))
-=======
-		if (path.meanCoverage > _multInf.getUniqueCovThreshold())
->>>>>>> 9da301a8
 		{
 			markRepetitive(&path);
 			markRepetitive(complPath(&path));
