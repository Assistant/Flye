--- conflicted
+++ resolved
@@ -313,42 +313,6 @@
 		int mult = std::max(leftMult, rightMult);
 		if (mult > 1) 
 		{
-<<<<<<< HEAD
-			edge->repetitive = true;
-			complEdge->repetitive = true;
-		}
-		if (edge->length() > 20000)
-		{
-			edge->repetitive = false;
-			complEdge->repetitive = false;
-		}
-
-		///////
-		bool match = (edge->multiplicity > 1) == (edge->repetitive);
-		if (!match && edge->multiplicity != 0)
-		{
-			std::string star = edge->repetitive ? "R" : " ";
-			std::string loop = edge->isLooped() ? "L" : " ";
-			Logger::get().debug() << star << " " << loop << " " 
-				<< edge->edgeId.signedId()
-				<< " " << edge->multiplicity << " -> " << mult << " ("
-				<< leftMult << "," << rightMult << ") " << edge->length() << "\t"
-				<< edge->meanCoverage;
-		}
-		///////
-	}
-
-	//mark all unprocessed edges as repetitive
-	for (auto& edge : _graph.iterEdges())
-	{
-		GraphEdge* complEdge = _graph.complementEdge(edge);
-		if (!outConnections.count(edge) && !outConnections.count(complEdge)
-			&& edge->length() < Parameters::get().minimumOverlap)
-		{
-			Logger::get().debug() << "Not updated: " << edge->edgeId.signedId();
-			edge->repetitive = true;
-			complEdge->repetitive = true;
-=======
 			markRepetitive(path);
 			markRepetitive(complPath(path));
 
@@ -371,7 +335,6 @@
 				Logger::get().debug() << "-\t" << star << " " << loop << " " 
 					<< outEdgeCount.first->edgeId.signedId() << "\t" << outEdgeCount.second;
 			}
->>>>>>> 724596fd
 		}
 	}
 }
