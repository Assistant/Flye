//(c) 2016 by Authors
//This file is a part of ABruijn program.
//Released under the BSD license (see LICENSE file)

#include <cmath>


#include "repeat_resolver.h"
#include "graph_processing.h"
#include "../common/config.h"
#include "../common/utils.h"
#include "../common/parallel.h"

#include <lemon/list_graph.h>
#include <lemon/matching.h>

//Given the path in the graph with a resolved repeat inside,
//separates in into a single unbranching path. The first
//and the last edges of the graphPath parameter
//should correspond to the flanking unique edges
void RepeatResolver::separatePath(const GraphPath& graphPath, 
								  SequenceSegment readSegment, 
								  FastaRecord::Id newId)
{
	//first edge
	GraphNode* leftNode = _graph.addNode();
	vecRemove(graphPath.front()->nodeRight->inEdges, graphPath.front());
	graphPath.front()->nodeRight = leftNode;
	leftNode->inEdges.push_back(graphPath.front());
	int32_t pathCoverage = (graphPath.front()->meanCoverage +
						    graphPath.back()->meanCoverage) / 2;

	//repetitive edges in the middle
	for (size_t i = 1; i < graphPath.size() - 1; ++i)
	{
		graphPath[i]->resolved = true;
		graphPath[i]->substractedCoverage += pathCoverage;
	}

	GraphNode* rightNode = leftNode;
	if (graphPath.size() > 2)
	{
		rightNode = _graph.addNode();
		GraphEdge* newEdge = _graph.addEdge(GraphEdge(leftNode, rightNode,
													  newId));
		newEdge->seqSegments.push_back(readSegment);
		newEdge->meanCoverage = pathCoverage;
	}

	//last edge
	vecRemove(graphPath.back()->nodeLeft->outEdges, graphPath.back());
	graphPath.back()->nodeLeft = rightNode;
	rightNode->outEdges.push_back(graphPath.back());
}

//Resolves all repeats simulateously through the graph mathcing optimization,
//Given the reads connecting unique edges (or pairs of edges in the transitions graph)
int RepeatResolver::resolveConnections(const std::vector<Connection>& connections, 
									   float minSupport)
{
	std::unordered_map<FastaRecord::Id, 
					   std::vector<const Connection*>> connectIndex;
	for (auto& conn : connections)
	{
		connectIndex[conn.path.front()->edgeId].push_back(&conn);
		connectIndex[conn.path.front()->edgeId.rc()].push_back(&conn);
		connectIndex[conn.path.back()->edgeId].push_back(&conn);
		connectIndex[conn.path.back()->edgeId.rc()].push_back(&conn);
	}

	//Constructs transitions graph using the lemon library
	std::unordered_map<FastaRecord::Id, int> leftCoverage;
	std::unordered_map<FastaRecord::Id, int> rightCoverage;

	std::unordered_map<FastaRecord::Id, int> asmToLemon;
	std::unordered_map<int, FastaRecord::Id> lemonToAsm;
	lemon::ListGraph graph;
	lemon::ListGraph::EdgeMap<int> edgeWeights(graph);

	auto getEdge = [&graph](lemon::ListGraph::Node n1, lemon::ListGraph::Node n2)
	{
		for (lemon::ListGraph::IncEdgeIt edgeIt(graph, n1); 
			 edgeIt != lemon::INVALID; ++edgeIt) 
		{
			if (graph.oppositeNode(n1, edgeIt) == n2) return edgeIt;
		}
		return lemon::ListGraph::IncEdgeIt(lemon::INVALID);
	};

	for (auto& conn : connections)
	{
		GraphEdge* leftEdge = conn.path.front();
		GraphEdge* rightEdge = conn.path.back();

		if (leftEdge->edgeId == rightEdge->edgeId ||
			leftEdge->edgeId == rightEdge->edgeId.rc()) continue;

		++leftCoverage[leftEdge->edgeId];
		++rightCoverage[rightEdge->edgeId.rc()];

		if (!asmToLemon.count(leftEdge->edgeId))
		{
			auto newNode = graph.addNode();
			asmToLemon[leftEdge->edgeId] = graph.id(newNode);
			lemonToAsm[graph.id(newNode)] = leftEdge->edgeId;
		}
		if (!asmToLemon.count(rightEdge->edgeId.rc()))
		{
			auto newNode = graph.addNode();
			asmToLemon[rightEdge->edgeId.rc()] = graph.id(newNode);
			lemonToAsm[graph.id(newNode)] = rightEdge->edgeId.rc();
		}

		auto leftLemonNode = graph.nodeFromId(asmToLemon[leftEdge->edgeId]);
		auto rightLemonNode = graph.nodeFromId(asmToLemon[rightEdge->edgeId.rc()]);
		if (!graph.valid(getEdge(leftLemonNode, rightLemonNode)))
		{
			auto edge = graph.addEdge(leftLemonNode, rightLemonNode);
			edgeWeights[edge] = 0;
		}
		auto edge = getEdge(leftLemonNode, rightLemonNode);
		++edgeWeights[edge];
	}

	//copmutes maximum weight matching on this graph
	lemon::MaxWeightedMatching<lemon::ListGraph> matcher(graph, edgeWeights);
	matcher.run();

	//converting matching to the resolved paths on the graph
	std::unordered_set<FastaRecord::Id> usedEdges;
	std::vector<Connection> uniqueConnections;
	int unresolvedLinks = 0;
	for (auto lemonAsm : lemonToAsm)
	{
		auto mateNode = matcher.mate(graph.nodeFromId(lemonAsm.first));
		if (mateNode == lemon::INVALID) continue;

		FastaRecord::Id leftId = lemonAsm.second;
		FastaRecord::Id rightId = lemonToAsm[graph.id(mateNode)];
		int support = edgeWeights[getEdge(graph.nodeFromId(lemonAsm.first), 
										  mateNode)];

		if (usedEdges.count(leftId)) continue;
		usedEdges.insert(rightId);

		float confidence = (float)support / (leftCoverage[leftId] + 
									  		 rightCoverage[rightId]);

		Logger::get().debug() << "\tConnection " 
			<< leftId.signedId() << "\t" << rightId.rc().signedId()
			<< "\t" << support / 4 << "\t" << confidence;

		if (confidence < minSupport)
		{
			++unresolvedLinks;
			continue;
		}

		std::vector<Connection> spanningConnections;
		for (auto& conn : connectIndex[leftId])
		{
			if ((conn->path.front()->edgeId == leftId && 
				 	conn->path.back()->edgeId == rightId.rc()) ||
				(conn->path.front()->edgeId == rightId && 
				 	conn->path.back()->edgeId == leftId.rc()))
			{
				spanningConnections.push_back(*conn);
			}
		}
		std::sort(spanningConnections.begin(), spanningConnections.end(),
				  [](const Connection c1, const Connection c2)
				{return c1.readSequence.length() < c2.readSequence.length();});
		uniqueConnections
			.push_back(spanningConnections[spanningConnections.size() / 2]);
	}

	//separates the resolved paths in the graph
	for (auto& conn : uniqueConnections)
	{
		GraphPath complPath = _graph.complementPath(conn.path);
		SequenceSegment complSegment = conn.readSequence.complement();

		FastaRecord::Id edgeId = _graph.newEdgeId();
		this->separatePath(conn.path, conn.readSequence, edgeId);
		this->separatePath(complPath, complSegment, edgeId.rc());
	}

	Logger::get().debug() << "Resolved: " << uniqueConnections.size() << " links: "
						  << connections.size() / 2;
	Logger::get().debug() << "Unresolved: " << unresolvedLinks;

	return uniqueConnections.size();
}

bool RepeatResolver::checkByReadExtension(const GraphEdge* edge,
										  const std::vector<GraphAlignment>& alignments)
{
	const GraphEdge* currentEdge = edge;
	std::vector<GraphAlignment> consistentReads = alignments;

	Logger::get().debug() << "Starting from edge " << edge->edgeId.signedId();

	//while(!consistentReads.empty())
	while(true)
	{
		//select reads that are consistent with the current path extension
		std::vector<GraphAlignment> selectedReads;
		for (auto& aln : consistentReads)
		{
			for (size_t i = 0; i < aln.size() - 1; ++i)
			{
				if (aln[i].edge == currentEdge)
				{
					if (aln[i].edge->isLooped() &&
						aln[i].edge == aln[i + 1].edge) continue;

					selectedReads.emplace_back();
					std::copy(aln.begin() + i, aln.end(), 
							  std::back_inserter(selectedReads.back()));
					break;
				}

			}
		}
		if (selectedReads.empty()) break;
		consistentReads.swap(selectedReads);
		
		//count all possible extensions from this edge
		std::unordered_map<GraphEdge*, int> outConnections;
		for (auto& readPath : consistentReads)
		{
			++outConnections[readPath[1].edge];
		}

		//check if there is agreement
		int maxSupport = 0;
		GraphEdge* maxEdge = nullptr;
		for (auto& outConn : outConnections)
		{
			if (maxSupport < outConn.second)
			{
				maxSupport =  outConn.second;
				maxEdge = outConn.first;
			}
		}

		int repeatMult = 0;
		int uniqueMult = 0;
		int minSupport = maxSupport / (int)Config::get("out_paths_ratio");
		for (auto& outConn : outConnections) 
		{
			if (outConn.second > minSupport)
			{
				//all repeatitive successors are count as one
				outConn.first->repetitive ? ++repeatMult : ++uniqueMult;
			}
		}

		int outMultiplicity = std::min(repeatMult, 1) + uniqueMult;
		if (outMultiplicity > 1) 
		{
			Logger::get().debug() << "\tAmbiguity:";
			for (auto& outEdgeCount : outConnections)
			{
				std::string star = outEdgeCount.first->repetitive ? "R" : " ";
				std::string loop = outEdgeCount.first->isLooped() ? "L" : " ";
				std::string tip = outEdgeCount.first->isTip() ? "T" : " ";
				Logger::get().debug() << "\t+\t" << star << " " << loop << " " << tip << " "
					<< outEdgeCount.first->edgeId.signedId() << "\t" << outEdgeCount.second;
			}
			return true;
		}

		//found consistent extension, repeat
		currentEdge = maxEdge;
		Logger::get().debug() << "\tContinued to " << maxEdge->edgeId.signedId();
	}
	
	return false;
}

//Classifies all edges into unique and repetitive based on the coverage + 
//alignment information - one of the key steps here.
void RepeatResolver::findRepeats()
{
	Logger::get().debug() << "Finding repeats";

	std::unordered_map<GraphEdge*, 
					   std::vector<GraphAlignment>> alnIndex;
	for (auto& aln : _aligner.getAlignments())
	{
		if (aln.size() > 1)
		{
			for (auto& edgeAln : aln)
			{
				alnIndex[edgeAln.edge].push_back(aln);
			}
		}
	}

	//all edges are unique at the beginning
	for (auto& edge : _graph.iterEdges())
	{
		edge->repetitive = false;
	}

	//Will operate on unbranching paths rather than single edges
	GraphProcessor proc(_graph, _asmSeqs, _readSeqs);
	auto unbranchingPaths = proc.getUnbranchingPaths();
	std::unordered_map<FastaRecord::Id, UnbranchingPath*> idToPath;
	for (auto& path : unbranchingPaths) idToPath[path.id] = &path;
	auto complPath = [&idToPath](UnbranchingPath* path)
	{
		if (idToPath.count(path->id.rc()))
		{
			return idToPath[path->id.rc()];
		}
		return path;	//self-complement
	};
	auto markRepetitive = [](UnbranchingPath* path)
	{
		for (auto& edge : path->path) edge->repetitive = true;
	};

	for (auto& path : unbranchingPaths)
	{
		if (!path.id.strand()) continue;

		//mark paths with high coverage as repetitive
<<<<<<< HEAD
		if (path.meanCoverage > _multInf.getUniqueCovThreshold() &&
			path.length < Parameters::get().minimumOverlap * 2)
=======
		/*if (path.meanCoverage > _multInf.getUniqueCovThreshold())
>>>>>>> 084519b6
		{
			markRepetitive(&path);
			markRepetitive(complPath(&path));
			Logger::get().debug() << "Cov: " 
				<< path.edgesStr() << "\t" << path.length << "\t" 
				<< path.meanCoverage;
		}*/

		//self-complements are repetitive
		for (auto& edge : path.path)
		{
			if (edge->selfComplement)
			{
				Logger::get().debug() << "Self-compl: " << path.edgesStr();
				markRepetitive(&path);
				markRepetitive(complPath(&path));
				break;
			}
		}

		//tandem repeats
		if (path.path.size() == 1 && path.path.front()->isLooped())
		{
			std::unordered_set<FastaRecord::Id> seen;
			for (auto& seg : path.path.front()->seqSegments)
			{
				if (seen.count(seg.seqId))
				{
					markRepetitive(&path);
					markRepetitive(complPath(&path));
					Logger::get().debug() << "Tan: " 
						<< path.edgesStr() << "\t" << path.length << "\t" 
						<< path.meanCoverage;
					break;
				}
				seen.insert(seg.seqId);
			}
		}
	}

	//Finally, using the read alignments
	//order might be important, process short edges first
	std::vector<UnbranchingPath*> sortedPaths;
	for (auto& path : unbranchingPaths) sortedPaths.push_back(&path);
	std::sort(sortedPaths.begin(), sortedPaths.end(),
			  [](const UnbranchingPath* p1, const UnbranchingPath* p2) 
			  {return p1->length < p2->length;});

	for (auto& path : sortedPaths)
	{
		if (!path->id.strand()) continue;
		if (path->path.front()->repetitive) continue;
		//if (path->length > (int)Config::get("unique_edge_length")) continue;

		bool rightRepeat = 
			this->checkByReadExtension(path->path.back(), 
									   alnIndex[path->path.back()]);
		bool leftRepeat = 
			this->checkByReadExtension(complPath(path)->path.back(), 
								   	   alnIndex[complPath(path)->path.back()]);
		if (rightRepeat || leftRepeat)
		{
			markRepetitive(path);
			markRepetitive(complPath(path));
			
			Logger::get().debug() << "Mult: " 
				<< path->edgesStr() << "\t" << path->length << "\t" 
				<< path->meanCoverage << "\t" " ("
				<< leftRepeat << "," << rightRepeat << ")";
		}
	}

	//now, check for this structure >-<, in case read alignments were not enough
	for (auto& path : sortedPaths)
	{
		if (path->path.front()->repetitive || path->isLooped()) continue;
		if (path->path.front()->nodeLeft->outEdges.size() > 1 ||
			path->path.back()->nodeRight->inEdges.size() > 1) continue;

		int numIn = 0;
		int numOut = 0;
		for (auto& edge: path->path.front()->nodeLeft->inEdges)
		{
			if (!edge->repetitive) ++numIn;
		}
		for (auto& edge: path->path.back()->nodeRight->outEdges)
		{
			if (!edge->repetitive) ++numOut;
		}
		if (numIn > 1 && numOut > 1)
		{
			Logger::get().debug() << "Structure: " << path->edgesStr();
			markRepetitive(path);
			markRepetitive(complPath(path));
		}
	}
}

void RepeatResolver::fixLongEdges()
{
	GraphProcessor proc(_graph, _asmSeqs, _readSeqs);
	auto unbranchingPaths = proc.getUnbranchingPaths();
	for (auto& path : unbranchingPaths)
	{
		if (!path.id.strand()) continue;

		if (!path.path.front()->selfComplement &&
			path.path.front()->repetitive &&
			path.length > (int)Config::get("unique_edge_length") &&
			(float)path.meanCoverage < _multInf.getUniqueCovThreshold())
		{
			for (auto& edge : path.path)
			{
				edge->repetitive = false;
				_graph.complementEdge(edge)->repetitive = false;
			}

			Logger::get().debug() << "Fixed: " 
				<< path.edgesStr() << "\t" << path.length << "\t" 
				<< path.meanCoverage;
		}
	}

	//apply coverage substractions that were made during repeat resolution
	for (auto& path : unbranchingPaths)
	{
		if (path.isLooped()) continue;
		for (auto& edge : path.path)
		{
			edge->meanCoverage = std::max(0, (int)edge->meanCoverage - 
											 (int)edge->substractedCoverage);
		}
	}
}

//Iterates repeat detection and resolution until
//no new repeats are resolved
void RepeatResolver::resolveRepeats()
{
	//make the first iteration resolve only high-confidence connections
	bool perfectIter = true;	
	while (true)
	{
		float minSupport = perfectIter ? 1.0f : 
						   Config::get("min_repeat_res_support");
		auto connections = this->getConnections();
		int resolvedConnections = 
			this->resolveConnections(connections, minSupport);

		this->clearResolvedRepeats();
		_aligner.updateAlignments();

		if (!resolvedConnections && !perfectIter) break;
		this->findRepeats();
		perfectIter = false;
	}

	GraphProcessor proc(_graph, _asmSeqs, _readSeqs);
	proc.fixChimericJunctions();
	_aligner.updateAlignments();
}


//extracts conenctions between pairs of unique edges from
//read alignments
std::vector<RepeatResolver::Connection> 
	RepeatResolver::getConnections()
{
	
	auto safeEdge = [this](GraphEdge* edge)
	{
		return !edge->isRepetitive();
	};

	int totalSafe = 0;
	for (GraphEdge* edge : _graph.iterEdges())
	{
		if (edge->edgeId.strand() && safeEdge(edge)) ++totalSafe;
	}
	Logger::get().debug() << "Total unique edges: " << totalSafe;

	std::vector<Connection> readConnections;
	for (auto& readPath : _aligner.getAlignments())
	{
		GraphAlignment currentAln;
		int32_t readStart = 0;
		for (auto& aln : readPath)
		{
			if (currentAln.empty()) 
			{
				if (!safeEdge(aln.edge)) continue;
				readStart = aln.overlap.curEnd + aln.overlap.extLen - 
							aln.overlap.extEnd;
			}

			currentAln.push_back(aln);
			if (safeEdge(aln.edge))
			{
				if (currentAln.back().edge->nodeLeft->isBifurcation() ||
					currentAln.front().edge->nodeRight->isBifurcation()) 
				{

					int32_t flankScore = std::min(currentAln.front().overlap.curRange(),
												  currentAln.back().overlap.curRange());
					GraphPath currentPath;
					for (auto& aln : currentAln) currentPath.push_back(aln.edge);
					GraphPath complPath = _graph.complementPath(currentPath);

					int32_t readEnd = aln.overlap.curBegin - aln.overlap.extBegin;
					readEnd = std::max(readStart + 100, readEnd);	//TODO: less ad-hoc fix
					SequenceSegment segment(aln.overlap.curId, aln.overlap.curLen, 
											readStart, readEnd);
					segment.segType = SequenceSegment::Read;
					SequenceSegment complSegment = segment.complement();

					readConnections.push_back({currentPath, segment, flankScore});
					readConnections.push_back({complPath, complSegment, flankScore});
				}

				currentAln.clear();
				currentAln.push_back(aln);
				readStart = aln.overlap.curEnd + aln.overlap.extLen - 
							aln.overlap.extEnd;
			}
		}
	}

	return readConnections;
}

//cleans up the graph after repeat resolution
void RepeatResolver::clearResolvedRepeats()
{
	//const int MIN_LOOP = Parameters::get().minimumOverlap;
	auto nextEdge = [](GraphNode* node)
	{
		for (auto edge : node->outEdges)
		{
			if (!edge->isLooped()) return edge;
		}
		return (GraphEdge*)nullptr;
	};

	auto shouldRemove = [](GraphEdge* edge)
	{
		//return edge->isRepetitive() && edge->resolved;
		return edge->resolved;
	};

	std::unordered_set<GraphNode*> toRemove;

	for (auto& node : _graph.iterNodes())
	{
		//separated nodes
		if (node->neighbors().size() == 0)
		{
			bool resolved = true;
			for (auto& edge : node->outEdges) 
			{
				if (!shouldRemove(edge)) resolved = false;
			}

			if (resolved) toRemove.insert(node);
		}

		//other nodes
		if (!node->isEnd()) continue;

		GraphEdge* direction = nextEdge(node);
		if (!direction) continue;

		GraphPath traversed;
		traversed.push_back(direction);
		GraphNode* curNode = direction->nodeRight;
		while (curNode->isResolved())
		{
			traversed.push_back(nextEdge(curNode));
			curNode = traversed.back()->nodeRight;
		}
		if (traversed.empty()) continue;

		bool removeLast = curNode->isEnd();
		bool resolvedRepeat = true;
		for (auto& edge : traversed) 
		{
			if (!shouldRemove(edge)) resolvedRepeat = false;
		}

		GraphPath complPath = _graph.complementPath(traversed);
		if (resolvedRepeat)
		{
			//first-last
			toRemove.insert(traversed.front()->nodeLeft);
			if (removeLast) toRemove.insert(complPath.front()->nodeLeft);

			//middle nodes
			for (size_t i = 0; i < traversed.size() - 1; ++i)
			{
				toRemove.insert(traversed[i]->nodeRight);
				toRemove.insert(complPath[i]->nodeRight);
			}

			//last-first
			if (removeLast) toRemove.insert(traversed.back()->nodeRight);
			toRemove.insert(complPath.back()->nodeRight);
		}
	}

	for (auto node : toRemove) _graph.removeNode(node);
}<|MERGE_RESOLUTION|>--- conflicted
+++ resolved
@@ -327,12 +327,7 @@
 		if (!path.id.strand()) continue;
 
 		//mark paths with high coverage as repetitive
-<<<<<<< HEAD
-		if (path.meanCoverage > _multInf.getUniqueCovThreshold() &&
-			path.length < Parameters::get().minimumOverlap * 2)
-=======
 		/*if (path.meanCoverage > _multInf.getUniqueCovThreshold())
->>>>>>> 084519b6
 		{
 			markRepetitive(&path);
 			markRepetitive(complPath(&path));
@@ -385,7 +380,7 @@
 	{
 		if (!path->id.strand()) continue;
 		if (path->path.front()->repetitive) continue;
-		//if (path->length > (int)Config::get("unique_edge_length")) continue;
+		if (path->length > (int)Config::get("unique_edge_length")) continue;
 
 		bool rightRepeat = 
 			this->checkByReadExtension(path->path.back(), 
