//(c) 2016 by Authors
//This file is a part of ABruijn program.
//Released under the BSD license (see LICENSE file)

#include <limits>
#include <algorithm>
#include <iomanip>
#include <stack>

#include "../common/config.h"
#include "../common/logger.h"
#include "../common/parallel.h"
#include "extender.h"


Extender::ExtensionInfo Extender::extendContig(FastaRecord::Id startRead)
{

	std::unordered_set<FastaRecord::Id> currentReads;
	currentReads.insert(startRead);
	currentReads.insert(startRead.rc());

	bool rightExtension = true;
	FastaRecord::Id currentRead = startRead;
	std::vector<int> numExtensions;
	std::vector<int> overlapSizes;
	ExtensionInfo exInfo;
	exInfo.reads.push_back(startRead);
	exInfo.assembledLength = _readsContainer.seqLen(startRead);

	auto leftExtendsStart = [startRead, this](const FastaRecord::Id readId)
	{
		for (auto& ovlp : _ovlpContainer.lazySeqOverlaps(readId))
		{
			if (ovlp.extId == startRead &&
				ovlp.leftShift > (int)Config::get("maximum_jump")) 
			{
				return true;
			}
		}
		return false;
	};

	while(true)
	{
		auto& overlaps = _ovlpContainer.lazySeqOverlaps(currentRead);
		std::vector<OverlapRange> extensions;
		//int innerOverlaps = 0;
		for (auto& ovlp : overlaps)
		{
			//if (_innerReads.contains(ovlp.extId)) ++innerOverlaps;
			if (this->extendsRight(ovlp)) extensions.push_back(ovlp);
		}
		numExtensions.push_back(extensions.size());

		//sort from longes to shortest overlap
		std::sort(extensions.begin(), extensions.end(), 
				  [](const OverlapRange& a, const OverlapRange& b)
					 {return a.curRange() > b.curRange();});

		//checking if read overlaps with one of the used reads
		bool foundExtension = false;

		//getting extension
		int minExtensions = std::max(1, (int)extensions.size() / 
										(int)Config::get("max_coverage_drop_rate"));

		/*Logger::get().debug() << _readsContainer.seqName(currentRead) 
			<< "\t" << overlaps.size();
		for (auto& ovlp : overlaps)
		{
			if (this->extendsRight(ovlp))
			{
				Logger::get().debug() << "\t" << 
					_readsContainer.seqName(ovlp.extId) << "\t" 
					<< "o:" << ovlp.curRange() << "\tchim:"
					<< _chimDetector.isChimeric(ovlp.extId)
					<< "\trep:" << this->isRightRepeat(ovlp.extId)
					<< "\text:" << this->countRightExtensions(ovlp.extId);
			}
		}*/

		OverlapRange* maxExtension = nullptr;
		for (auto& ovlp : extensions)
		{
			if(leftExtendsStart(ovlp.extId)) continue;

			//try to find a good one
			if (!_chimDetector.isChimeric(ovlp.extId) &&
				this->countRightExtensions(ovlp.extId) > minExtensions)
			{
				foundExtension = true;
				maxExtension = &ovlp;
				exInfo.assembledLength += ovlp.rightShift;
				currentRead = ovlp.extId;
				break;
			}

			if (!maxExtension || maxExtension->rightShift < ovlp.rightShift)
			{
				maxExtension = &ovlp;
			}
		}
		//in case of suspicious extension make the farthest jump possible
		if (!foundExtension && maxExtension)
		{
			++exInfo.numSuspicious;
			exInfo.assembledLength += maxExtension->rightShift;
			foundExtension = true;
			currentRead = maxExtension->extId;
		}

		bool overlapsVisited = _innerReads.contains(currentRead);
		if (foundExtension) 
		{
			exInfo.reads.push_back(currentRead);
			overlapSizes.push_back(maxExtension->curRange());
			overlapsVisited |= currentReads.count(currentRead);
		}
		else
		{
			rightExtension ? exInfo.leftTip = true : exInfo.rightTip = true;
		}

		if (!foundExtension || overlapsVisited)
		{
			//Logger::get().debug() << "Not found: " << !foundExtension << 
			//	" overlaps visited: " << overlapsVisited;

			//right extension done, try to extend left from start read
			if (rightExtension && !exInfo.reads.empty())
			{
				exInfo.stepsToTurn = exInfo.reads.size();
				rightExtension = false;
				currentRead = exInfo.reads.front().rc();
				std::reverse(exInfo.reads.begin(), exInfo.reads.end());
				for (size_t i = 0; i < exInfo.reads.size(); ++i) 
				{
					exInfo.reads[i] = exInfo.reads[i].rc();
				}
			}
			//done with extension
			else
			{
				break;
			}
		}

		currentReads.insert(currentRead);
		currentReads.insert(currentRead.rc());
	}

	if (!numExtensions.empty())
	{
		exInfo.meanOverlaps = median(numExtensions);
	}
	if (!overlapSizes.empty())
	{
		exInfo.avgOverlapSize = median(overlapSizes);
		exInfo.minOverlapSize = *std::min_element(overlapSizes.begin(), 
												  overlapSizes.end());
	}

	return exInfo;
}


void Extender::assembleContigs()
{
	//static const int MAX_JUMP = Config::get("maximum_jump");
	Logger::get().info() << "Extending reads";
	_chimDetector.estimateGlobalCoverage();
	_ovlpContainer.overlapDivergenceStats();
	_innerReads.clear();
	cuckoohash_map<FastaRecord::Id, size_t> coveredReads;
	
	int totalReads = 0;
	for (auto& read : _readsContainer.iterSeqs())
	{
		if ((int)read.sequence.length() > 
			Parameters::get().minimumOverlap) ++totalReads;
	}
	
	std::mutex indexMutex;
	auto processRead = [this, &indexMutex, &coveredReads, totalReads] 
		(FastaRecord::Id startRead)
	{
		//if (coveredReads.contains(startRead)) return true;
		
		//most of the reads will fall into the inner categoty -
		//so no further processing will be needed
		if (_innerReads.contains(startRead)) return true;

		int numInnerOvlp = 0;
		int totalOverlaps = 0;
		for (auto& ovlp : _ovlpContainer.lazySeqOverlaps(startRead))
		{
			if (_innerReads.contains(ovlp.extId)) ++numInnerOvlp;
			++totalOverlaps;
			//if (ovlp.extId == startRead || 
			//	ovlp.extId.rc() == startRead) return true;
		}
<<<<<<< HEAD
		if (numInnerOvlp > 0) return true;

		int maxStartExt = _chimDetector.getOverlapCoverage() * 10;
		int minStartExt = std::max(1, _chimDetector.getOverlapCoverage() / 50);
		int extLeft = this->countRightExtensions(startRead.rc());
		int extRight = this->countRightExtensions(startRead);
		if (_chimDetector.isChimeric(startRead) ||
			std::max(extLeft, extRight) > maxStartExt ||
			std::min(extLeft, extRight) < minStartExt) return true;
=======
		int maxExtensions = _chimDetector.getOverlapCoverage() * 10;
		if (_chimDetector.isChimeric(startRead) ||
			this->countRightExtensions(startRead) > maxExtensions ||
			this->countRightExtensions(startRead.rc()) > maxExtensions ||
			numInnerOvlp > totalOverlaps / 2) return true;
>>>>>>> 0b5c4698
		
		//Good to go!
		ExtensionInfo exInfo = this->extendContig(startRead);
		if (exInfo.reads.size() < 
			(size_t)Config::get("min_reads_in_contig")) return true;

		//Exclusive part - updating the overall assembly
		std::lock_guard<std::mutex> guard(indexMutex);
		
		int innerCount = 0;
		//do not count dirst and last reads - they are inner by defalut
		for (size_t i = 1; i < exInfo.reads.size() - 1; ++i)
		{
			if (_innerReads.contains(exInfo.reads[i])) ++innerCount;
		}
		int innerThreshold = std::min((int)Config::get("max_inner_reads"),
									  int((float)Config::get("max_inner_fraction") * 
										  exInfo.reads.size()));
		if (innerCount > innerThreshold)
		{
			Logger::get().debug() << "Discarded contig with "
				<< exInfo.reads.size() << " reads and "
				<< innerCount << " inner overlaps";
			return false;
		}

		Logger::get().debug() << "Assembled contig " 
			<< std::to_string(_readLists.size() + 1)
			<< "\n\tWith " << exInfo.reads.size() << " reads"
			<< "\n\tStart read: " << _readsContainer.seqName(startRead)
			<< "\n\tAt position: " << exInfo.stepsToTurn
			<< "\n\tleftTip: " << exInfo.leftTip 
			<< " rightTip: " << exInfo.rightTip
			<< "\n\tSuspicios: " << exInfo.numSuspicious
			<< "\n\tMean extensions: " << exInfo.meanOverlaps
			<< "\n\tAvg overlap len: " << exInfo.avgOverlapSize
			<< "\n\tMin overlap len: " << exInfo.minOverlapSize
			<< "\n\tInner reads: " << innerCount
			<< "\n\tLength: " << exInfo.assembledLength;
		
		//update inner read index
		std::unordered_set<FastaRecord::Id> rightExtended;
		std::unordered_set<FastaRecord::Id> leftExtended;
		std::vector<OverlapRange> allOverlaps;
		for (auto& readId : exInfo.reads)
		{
			coveredReads.insert(readId, true);
			coveredReads.insert(readId.rc(), true);
			_innerReads.insert(readId, true);
			_innerReads.insert(readId.rc(), true);

			//repetitive read - will bring to many "off-target" reads
			int maxExtensions = exInfo.meanOverlaps * 2;
			if (this->countRightExtensions(readId) > maxExtensions||
				this->countRightExtensions(readId.rc()) > maxExtensions) continue;

			//so each read is covered from the left and right
			for (auto& ovlp : _ovlpContainer.lazySeqOverlaps(readId))
			{
				allOverlaps.push_back(ovlp);
				coveredReads.insert(ovlp.extId, true);
				coveredReads.insert(ovlp.extId.rc(), true);

				//contained inside the other read - probably repetitive
				//if (ovlp.leftShift > MAX_JUMP &&
				//	ovlp.rightShift < -MAX_JUMP) continue;

				/*if (ovlp.leftShift > MAX_JUMP)
				{
					leftExtended.insert(ovlp.extId);
					rightExtended.insert(ovlp.extId.rc());
				}
				if (ovlp.rightShift < -MAX_JUMP)	
				{
					rightExtended.insert(ovlp.extId);
					leftExtended.insert(ovlp.extId.rc());
				}*/
			}
		}
		for (auto read : this->getInnerReads(allOverlaps))
		{
			_innerReads.insert(read, true);
			_innerReads.insert(read.rc(), true);
		}
		/*for (auto& read : rightExtended)
		{
			if (leftExtended.count(read)) 
			{
				_innerReads.insert(read, true);
				_innerReads.insert(read.rc(), true);
			}
		}*/

		Logger::get().debug() << "Inner: " << 
			_innerReads.size() << " covered: " << coveredReads.size()
			<< " total: "<< totalReads;
		
		_readLists.push_back(std::move(exInfo));
		return true;
	};

	std::function<void(const FastaRecord::Id&)> threadWorker = 
		[processRead] (const FastaRecord::Id& readId)
	{
		processRead(readId);
	};
	std::vector<FastaRecord::Id> allReads;
	for (auto& seq : _readsContainer.iterSeqs())
	{
		allReads.push_back(seq.id);
	}
	std::random_shuffle(allReads.begin(), allReads.end());
	processInParallel(allReads, threadWorker,
					  Parameters::get().numThreads, true);
	_ovlpContainer.ensureTransitivity(/*only max*/ true);

	bool addSingletons = (bool)Config::get("add_unassembled_reads");
	if (addSingletons)
	{
		std::vector<FastaRecord::Id> sortedByLength;
		for (auto& seq : _readsContainer.iterSeqs())
		{
			if (seq.id.strand() && !_innerReads.contains(seq.id) &&
				_readsContainer.seqLen(seq.id) > Parameters::get().minimumOverlap)
			{
				sortedByLength.push_back(seq.id);
			}
		}
		std::sort(sortedByLength.begin(), sortedByLength.end(),
				  [this](FastaRecord::Id idOne, FastaRecord::Id idTwo)
				  	{return _readsContainer.seqLen(idOne) > 
							_readsContainer.seqLen(idTwo);});

		int singletonsAdded = 0;
		std::unordered_set<FastaRecord::Id> coveredLocal;
		for (auto readId : sortedByLength)
		{
			if (!coveredLocal.count(readId))
			{
				for (auto& ovlp : _ovlpContainer.lazySeqOverlaps(readId))
				{
					if (ovlp.leftShift >= 0 && ovlp.rightShift <= 0)
					{
						coveredLocal.insert(ovlp.extId);
						coveredLocal.insert(ovlp.extId.rc());
					}
				}
				ExtensionInfo path;
				path.singleton = true;
				path.reads.push_back(readId);
				_readLists.push_back(path);
				++singletonsAdded;
			}
		}
		Logger::get().info() << "Added " << singletonsAdded << " singleton reads";
	}

	this->convertToContigs();
	Logger::get().info() << "Assembled " << _contigPaths.size() << " draft contigs";
}


std::vector<FastaRecord::Id> 
	Extender::getInnerReads(const std::vector<OverlapRange>& ovlps)
{
	static const int WINDOW = Config::get("chimera_window");
	static const int OVERHANG = Config::get("maximum_overhang");

	std::unordered_map<FastaRecord::Id, 
					   std::vector<int32_t>> readsCoverage;
	for (auto& ovlp: ovlps)
	{
		auto& coverage = readsCoverage[ovlp.extId];
		if (coverage.empty())
		{
			int numWindows = _readsContainer.seqLen(ovlp.extId) / WINDOW;
			if (!numWindows) throw std::runtime_error("wrong read length");
			coverage.assign(numWindows, 0);
		}

		for (int pos = ovlp.extBegin / WINDOW + 1; 
			 pos < ovlp.extEnd / WINDOW; ++pos)
		{
			++coverage[pos];
		}
	}

	std::vector<FastaRecord::Id> innerReads;
	for (auto rc : readsCoverage)
	{
		int leftZeros = 0;
		for (size_t i = 0; i < rc.second.size(); ++i)
		{
			if (rc.second[i] != 0) break;
			++leftZeros;
		}
		int rightZeros = 0;
		for (size_t i = 0; i < rc.second.size(); ++i)
		{
			if (rc.second[rc.second.size() - i - 1] != 0) break;
			++rightZeros;
		}
		bool middleZero = false;
		for (size_t i = leftZeros + 1; i < rc.second.size() - rightZeros; ++i)
		{
			if (rc.second[i] == 0) middleZero = true;
		}

		if (!middleZero && leftZeros < OVERHANG / WINDOW && 
			rightZeros < OVERHANG / WINDOW) innerReads.push_back(rc.first);

		/*if (middleZero)
		{
			std::string covStr;
			for (int cov : rc.second)
			{
				covStr += std::to_string(cov) + " ";
			}
			Logger::get().debug() << covStr;
		}*/
	}

	return innerReads;
}

void Extender::convertToContigs()
{
	for (auto& exInfo : _readLists)
	{
		ContigPath path;
		if (!exInfo.singleton)
		{
			path.name = "contig_" + std::to_string(_contigPaths.size() + 1);
		}
		else
		{
			path.name = "read_" + std::to_string(_contigPaths.size() + 1);
		}

		for (size_t i = 0; i < exInfo.reads.size() - 1; ++i)
		{
			bool found = false;
			OverlapRange readsOvlp;

			for (auto& ovlp : _ovlpContainer.lazySeqOverlaps(exInfo.reads[i]))
			{
				if (ovlp.extId == exInfo.reads[i + 1]) 
				{
					readsOvlp = ovlp;
					found = true;
					break;
				}
			}
			if (!found) throw std::runtime_error("Ovlp not found!");

			path.sequences.push_back(_readsContainer.getSeq(exInfo.reads[i]));
			path.overlaps.push_back(readsOvlp);
		}
		path.sequences.push_back(_readsContainer.getSeq(exInfo.reads.back()));
		_contigPaths.push_back(std::move(path));
	}
}

int Extender::countRightExtensions(FastaRecord::Id readId) const
{
	int count = 0;
	for (auto& ovlp : _ovlpContainer.lazySeqOverlaps(readId))
	{
		if (this->extendsRight(ovlp)) ++count;
	}
	return count;
}

/*bool Extender::isRightRepeat(FastaRecord::Id readId) const
{
	int maxExtensions = _chimDetector.getOverlapCoverage() * 10;
	return this->countRightExtensions(readId) >= maxExtensions;
}*/

bool Extender::extendsRight(const OverlapRange& ovlp) const
{
	static const int MAX_JUMP = Config::get("maximum_jump");
	return ovlp.rightShift > MAX_JUMP;
}<|MERGE_RESOLUTION|>--- conflicted
+++ resolved
@@ -200,8 +200,6 @@
 			//if (ovlp.extId == startRead || 
 			//	ovlp.extId.rc() == startRead) return true;
 		}
-<<<<<<< HEAD
-		if (numInnerOvlp > 0) return true;
 
 		int maxStartExt = _chimDetector.getOverlapCoverage() * 10;
 		int minStartExt = std::max(1, _chimDetector.getOverlapCoverage() / 50);
@@ -209,14 +207,8 @@
 		int extRight = this->countRightExtensions(startRead);
 		if (_chimDetector.isChimeric(startRead) ||
 			std::max(extLeft, extRight) > maxStartExt ||
-			std::min(extLeft, extRight) < minStartExt) return true;
-=======
-		int maxExtensions = _chimDetector.getOverlapCoverage() * 10;
-		if (_chimDetector.isChimeric(startRead) ||
-			this->countRightExtensions(startRead) > maxExtensions ||
-			this->countRightExtensions(startRead.rc()) > maxExtensions ||
+			std::min(extLeft, extRight) < minStartExt ||
 			numInnerOvlp > totalOverlaps / 2) return true;
->>>>>>> 0b5c4698
 		
 		//Good to go!
 		ExtensionInfo exInfo = this->extendContig(startRead);
