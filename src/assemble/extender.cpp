--- conflicted
+++ resolved
@@ -225,17 +225,10 @@
 				coveredReads.insert(ovlp.extId, true);
 
 				//contained inside the other read - probably repetitive
-<<<<<<< HEAD
-				//if (ovlp.leftShift > Constants::maximumJump &&
-				//	ovlp.rightShift < -Constants::maximumJump) continue;
-
-				if (ovlp.leftShift > -Constants::maximumJump)
-=======
-				if (ovlp.leftShift > MAX_JUMP &&
-					ovlp.rightShift < -MAX_JUMP) continue;
+				//if (ovlp.leftShift > MAX_JUMP &&
+				//	ovlp.rightShift < -MAX_JUMP) continue;
 
 				if (ovlp.leftShift > MAX_JUMP)
->>>>>>> 946b385b
 				{
 					leftExtended.insert(ovlp.extId);
 					rightExtended.insert(ovlp.extId.rc());
