//(c) 2016 by Authors
//This file is a part of ABruijn program.
//Released under the BSD license (see LICENSE file)

#include <limits>
#include <algorithm>
#include <iomanip>
#include <stack>

#include "../common/config.h"
#include "../common/logger.h"
#include "extender.h"


Extender::ReadsList Extender::extendContig(FastaRecord::Id startRead)
{
	Logger::get().debug() << "Start Read: " << 
				_readsContainer.seqName(startRead);

	std::unordered_set<FastaRecord::Id> currentReads;
	currentReads.insert(startRead);
	currentReads.insert(startRead.rc());

	_rightExtension = true;
	FastaRecord::Id currentRead = startRead;
	std::vector<int> numOverlaps;
	ReadsList contigPath;
	contigPath.push_back(startRead);

	auto leftExtendsStart = [startRead, this](const FastaRecord::Id readId)
	{
		for (auto& ovlp : _ovlpContainer.lazySeqOverlaps(readId))
		{
			if (ovlp.extId == startRead &&
				ovlp.leftShift > Constants::maximumJump) 
			{
				return true;
			}
		}
		return false;
	};

	while(true)
	{
		auto& overlaps = _ovlpContainer.lazySeqOverlaps(currentRead);
		std::vector<OverlapRange> extensions;
		int innerOverlaps = 0;
		for (auto& ovlp : overlaps)
		{
			if (_innerReads.count(ovlp.extId)) ++innerOverlaps;
			if (this->extendsRight(ovlp)) extensions.push_back(ovlp);
		}
		numOverlaps.push_back(overlaps.size());

		//getting mean shift, sorting extensions according to it
		int64_t sum = 0;
		for (auto& ovlp : extensions) sum += ovlp.rightShift;
		int32_t meanShift = !extensions.empty() ? sum / extensions.size() : 0;
		std::sort(extensions.begin(), extensions.end(), 
				  [meanShift](const OverlapRange& a, const OverlapRange& b)
					 {return abs(a.rightShift - meanShift) < 
							 abs(b.rightShift - meanShift);});

		//checking if read overlaps with one of the used reads
		bool foundExtension = false;
		bool overlapsVisited = false;
		bool mayStop = _innerReads.empty() || 
			innerOverlaps > (int)extensions.size() / Constants::maxCoverageDropRate;
		for (auto& ovlp : extensions)
		{
			if (mayStop && (currentReads.count(ovlp.extId) ||
				_innerReads.count(ovlp.extId))) 
			{
				overlapsVisited = true;
				foundExtension = true;
				currentRead = ovlp.extId;
				break;
			}
		}

		//getting extension
		int minExtensions = (int)extensions.size() / 
							Constants::maxCoverageDropRate;
		//Logger::get().debug() << extensions.size();
		
		FastaRecord::Id bestSuspicious = FastaRecord::ID_NONE;

		if (!overlapsVisited)
		{
			for (auto& ovlp : extensions)
			{
				//Logger::get().debug() << "\t" << this->countRightExtensions(ovlp.extId);
				if(leftExtendsStart(ovlp.extId)) continue;

				if (!_chimDetector.isChimeric(ovlp.extId) &&
					this->countRightExtensions(ovlp.extId) > minExtensions)
				{
					foundExtension = true;
					currentRead = ovlp.extId;
					_assembledSequence += ovlp.rightShift;
					break;
				}
				else if(bestSuspicious == FastaRecord::ID_NONE)
				{
					bestSuspicious = ovlp.extId;
				}
			}

			if (!foundExtension && bestSuspicious != FastaRecord::ID_NONE)
			{
				Logger::get().debug() << "Suspicious!";
				foundExtension = true;
				currentRead = bestSuspicious;
			}
		}

		overlapsVisited |= _innerReads.count(currentRead);
		overlapsVisited |= currentReads.count(currentRead);
		if (foundExtension) 
		{
			Logger::get().debug() << "Extension: " << 
				    	_readsContainer.seqName(currentRead) << " " << innerOverlaps
						<< " " << extensions.size();

			contigPath.push_back(currentRead);
			_progress.setValue(_assembledSequence);

			if (overlapsVisited)
			{
				Logger::get().debug() << "Already visited"; 
			}
		}
		else
		{
			Logger::get().debug() << "No extension found"; 
		}

		if (!foundExtension || overlapsVisited)
		{
			if (_rightExtension && !contigPath.empty())
			{
				Logger::get().debug() << "Changing direction";
				_rightExtension = false;
				currentRead = contigPath.front().rc();
				std::reverse(contigPath.begin(), contigPath.end());
				for (size_t i = 0; i < contigPath.size(); ++i) 
				{
					contigPath[i] = contigPath[i].rc();
				}
			}
			else
			{
				break;
			}
		}

		currentReads.insert(currentRead);
		currentReads.insert(currentRead.rc());
	}

	int64_t meanOvlps = 0;
	for (int num : numOverlaps) meanOvlps += num;
	Logger::get().debug() << "Mean overlaps: " << meanOvlps / numOverlaps.size();
	return contigPath;
}


void Extender::assembleContigs()
{
	Logger::get().info() << "Extending reads";
	_chimDetector.estimateGlobalCoverage();
	_innerReads.clear();
	std::unordered_set<FastaRecord::Id> coveredReads;
	//_coveredReads.clear();

	int numChecked = 0;
	int readsToCheck = Constants::startReadsPercent * 
							_readsContainer.getIndex().size();
	for (auto& indexPair : _readsContainer.getIndex())
	{
		if (numChecked++ > readsToCheck) break;
		/*Logger::get().debug() << _readsContainer.seqName(indexPair.first) << "\t"
			<< _coveredReads.count(indexPair.first) << "\t"
			<< _chimDetector.isChimeric(indexPair.first) << "\t"
			<< this->countRightExtensions(indexPair.first) << "\t"
			<< this->countRightExtensions(indexPair.first.rc());*/

		if (coveredReads.count(indexPair.first) ||
			_chimDetector.isChimeric(indexPair.first) ||
			this->countRightExtensions(indexPair.first) < 
				Constants::minExtensions ||
			this->countRightExtensions(indexPair.first.rc()) < 
				Constants::minExtensions)
		{
			continue;
		}

		auto& overlaps = _ovlpContainer.lazySeqOverlaps(indexPair.first);
		int numOvlp = 0;
		for (auto& ovlp : overlaps)
		{
			if (_innerReads.count(ovlp.extId)) ++numOvlp;
		}
		//float usedIndex = (float)numOvlp / overlaps.size();
		//Logger::get().debug() << "Used: " << usedIndex;
		if (numOvlp > 0) continue;

		ReadsList path = this->extendContig(indexPair.first);
		
		std::unordered_set<FastaRecord::Id> rightExtended;
		std::unordered_set<FastaRecord::Id> leftExtended;
		for (auto& readId : path)
		{
			//so each read is covered from the left and right
			for (auto& ovlp : _ovlpContainer.lazySeqOverlaps(readId))
			{
				coveredReads.insert(ovlp.extId);
				coveredReads.insert(ovlp.extId.rc());
				if (ovlp.leftShift > -Constants::maximumJump)
				{
					leftExtended.insert(ovlp.extId);
					rightExtended.insert(ovlp.extId.rc());
				}
				if (ovlp.rightShift < Constants::maximumJump)	
				{
					rightExtended.insert(ovlp.extId);
					leftExtended.insert(ovlp.extId.rc());
				}
			}
		}
		for (auto& read : rightExtended)
		{
			if (leftExtended.count(read)) _innerReads.insert(read);
		}
		///
		
		if (path.size() >= Constants::minReadsInContig)
		{
			Logger::get().debug() << "Assembled contig with " 
				<< path.size() << " reads";
			_readLists.push_back(std::move(path));
		}
	}

<<<<<<< HEAD
	int singletonsAdded = 0;
	for (auto& indexPair : _readsContainer.getIndex())
	{
		if (!indexPair.first.strand()) continue;
		
		if (!_innerReads.count(indexPair.first) && 
			_readsContainer.seqLen(indexPair.first) > Parameters::get().minimumOverlap)
		{
			ContigPath path;
			path.reads.push_back(indexPair.first);
			_contigPaths.push_back(path);
			++singletonsAdded;
		}
	}

=======
	this->convertToContigs();
>>>>>>> 3b87da13
	_progress.setDone();
	Logger::get().info() << "Added " << singletonsAdded << " singleton reads";
	Logger::get().info() << "Assembled " << _contigPaths.size() << " draft contigs";
}

void Extender::convertToContigs()
{
	for (auto& readsList : _readLists)
	{
		ContigPath path;
		path.name = "contig_" + std::to_string(_contigPaths.size() + 1);

		for (size_t i = 0; i < readsList.size() - 1; ++i)
		{
			bool found = false;
			OverlapRange readsOvlp;

			for (auto& ovlp : _ovlpContainer.lazySeqOverlaps(readsList[i]))
			{
				if (ovlp.extId == readsList[i + 1]) 
				{
					readsOvlp = ovlp;
					found = true;
					break;
				}
			}
			if (!found) throw std::runtime_error("Ovlp not found!");

			path.sequences.push_back(_readsContainer.getSeq(readsList[i]));
			int32_t leftFlank = _readsContainer.seqLen(readsList[i]) - 
								readsOvlp.curBegin;
			int32_t rightFlank = readsOvlp.extEnd;
			path.overlaps.push_back(std::make_pair(leftFlank, rightFlank));
		}
		path.sequences.push_back(_readsContainer.getSeq(readsList.back()));
		_contigPaths.push_back(std::move(path));
	}
}

int Extender::countRightExtensions(FastaRecord::Id readId)
{
	int count = 0;
	for (auto& ovlp : _ovlpContainer.lazySeqOverlaps(readId))
	{
		if (this->extendsRight(ovlp)) ++count;
	}
	return count;
}

bool Extender::extendsRight(const OverlapRange& ovlp)
{
	return ovlp.rightShift > Constants::maximumJump;
}<|MERGE_RESOLUTION|>--- conflicted
+++ resolved
@@ -242,7 +242,6 @@
 		}
 	}
 
-<<<<<<< HEAD
 	int singletonsAdded = 0;
 	for (auto& indexPair : _readsContainer.getIndex())
 	{
@@ -251,16 +250,14 @@
 		if (!_innerReads.count(indexPair.first) && 
 			_readsContainer.seqLen(indexPair.first) > Parameters::get().minimumOverlap)
 		{
-			ContigPath path;
-			path.reads.push_back(indexPair.first);
-			_contigPaths.push_back(path);
+			ReadsList path;
+			path.push_back(indexPair.first);
+			_readLists.push_back(path);
 			++singletonsAdded;
 		}
 	}
 
-=======
 	this->convertToContigs();
->>>>>>> 3b87da13
 	_progress.setDone();
 	Logger::get().info() << "Added " << singletonsAdded << " singleton reads";
 	Logger::get().info() << "Assembled " << _contigPaths.size() << " draft contigs";
