//(c) 2016 by Authors
//This file is a part of ABruijn program.
//Released under the BSD license (see LICENSE file)

#include <vector>
#include <iostream>
#include <unordered_set>
#include <unordered_map>
#include <iomanip>
#include <cmath>

#include "../common/config.h"
#include "../common/logger.h"
#include "chimera.h"



/*bool ChimeraDetector::isChimeric(FastaRecord::Id readId)
{
	if (!_chimeras.contains(readId))
	{
		const auto& ovlps = _ovlpContainer.lazySeqOverlaps(readId);
		bool result = this->testReadByCoverage(readId, ovlps);
					  //_ovlpContainer.hasSelfOverlaps(readId);
		_chimeras.insert(readId, result);
		_chimeras.insert(readId.rc(), result);
	}
	return _chimeras.find(readId);
}*/

bool ChimeraDetector::isChimeric(FastaRecord::Id readId,
								 const std::vector<OverlapRange>& readOvlps)
{
	//const int JUMP = Config::get("maximum_jump");
	if (!_chimeras.contains(readId))
	{
		bool result = this->testReadByCoverage(readId, readOvlps);
		/*for (const auto& ovlp : IterNoOverhang(readOvlps))
		{
			if (ovlp.curId == ovlp.extId.rc()) 
			{
				int32_t projEnd = ovlp.extLen - ovlp.extEnd - 1;
				if (abs(ovlp.curEnd - projEnd) < JUMP)
				{
					result = true;
				}
			}
		}*/
		_chimeras.insert(readId, result);
		_chimeras.insert(readId.rc(), result);
	}
	return _chimeras.find(readId);
}

void ChimeraDetector::estimateGlobalCoverage()
{
	Logger::get().debug() << "Estimating overlap coverage";

	int numSamples = std::min(1000, (int)_seqContainer.iterSeqs().size());
	int sampleRate = (int)_seqContainer.iterSeqs().size() / numSamples;
	//int minCoverage = _inputCoverage / 
	//				(int)Config::get("max_coverage_drop_rate") + 1;
	//int maxCoverage = _inputCoverage * 
	//				(int)Config::get("max_coverage_drop_rate");
	int flankSize = 0;

	std::unordered_map<int32_t, int32_t> readHist;
	std::vector<int32_t> covList;
	
	//std::ofstream fout("../cov_hist.txt");

	int64_t sum = 0;
	int64_t num = 0;
	for (const auto& seq : _seqContainer.iterSeqs())
	{
		if (rand() % sampleRate) continue;
		auto coverage = this->getReadCoverage(seq.id, _ovlpContainer.lazySeqOverlaps(seq.id));
		bool nonZero = false;
		for (auto c : coverage) nonZero |= (c != 0);
		if (!nonZero) continue;

		for (size_t i = flankSize; i < coverage.size() - flankSize; ++i)
		{
			{
				++readHist[coverage[i]];
				sum += coverage[i];
				++num;
				covList.push_back(coverage[i]);
			}
		}
	}

	if (readHist.empty())
	{
		Logger::get().warning() << "No overlaps found!";
		_overlapCoverage = 0;
	}
	else
	{
		_overlapCoverage = median(covList);
	}

	Logger::get().info() << "Overlap-based coverage: " << _overlapCoverage;
}

std::vector<int32_t> 
	ChimeraDetector::getReadCoverage(FastaRecord::Id readId,
									 const std::vector<OverlapRange>& readOverlaps)
{
	static const int WINDOW = Config::get("chimera_window");
	const int FLANK = 1;

	std::vector<int> coverage;
	int numWindows = std::ceil((float)_seqContainer.seqLen(readId) / WINDOW) + 1;
	if (numWindows - 2 * FLANK <= 0) return {0};

	coverage.assign(numWindows - 2 * FLANK, 0);
	for (const auto& ovlp : IterNoOverhang(readOverlaps))
	{
		if (ovlp.curId == ovlp.extId.rc() ||
			ovlp.curId == ovlp.extId) continue;

		//skip 2 first/last windows of overlap to be more robust to
		//possible coorinate shifts
		for (int pos = ovlp.curBegin / WINDOW + FLANK; 		
			 pos <= ovlp.curEnd / WINDOW - FLANK; ++pos)
		{
			//assert(pos - FLANK >= 0 && pos - FLANK < (int)coverage.size());
			++coverage.at(pos - FLANK);
		}
	}

	return coverage;
}


bool ChimeraDetector::testReadByCoverage(FastaRecord::Id readId,
										 const std::vector<OverlapRange>& readOvlps)
{
	const float MAX_DROP_RATE = Config::get("max_coverage_drop_rate");

	auto coverage = this->getReadCoverage(readId, readOvlps);
	if (coverage.empty()) return false;

	int32_t maxCov = 0;
	int64_t sumCov = 0;
	for (auto cov : coverage)
	{
		maxCov = std::max(maxCov, cov);
		sumCov += cov;
	}
	int32_t medianCoverage = median(coverage);
<<<<<<< HEAD
	//if (sumCov == 0) return false;	//no overlaps found, but it's not chimeric either
=======
>>>>>>> 87c9c2cf
	if (sumCov == 0) return true;

	int threshold = 0;	
	if (!Parameters::get().unevenCoverage)
	{
		threshold = std::max(1L, std::lround((float)_overlapCoverage / 
											 MAX_DROP_RATE));
	}
	else
	{
		threshold = std::max(1L, std::lround(medianCoverage / MAX_DROP_RATE));
	}

	int32_t goodStart = 0;
	int32_t goodEnd = coverage.size() - 1;
	const int MAX_FLANK = (int)Config::get("maximum_overhang") / 
							Config::get("chimera_window");
	goodStart = MAX_FLANK;
	goodEnd = coverage.size() - MAX_FLANK - 1;
	
	bool lowCoverage = false;
	if (goodEnd <= goodStart) lowCoverage = true;
	for (int32_t i = goodStart; i <= goodEnd; ++i)
	{
		if (coverage[i] < threshold)
		{
			lowCoverage = true;
			break;
		}
	}

	/*static std::ofstream fout("chimera_dump.txt");
	static std::mutex logLock;
	logLock.lock();
	std::string covStr;
	for (int32_t i = 0; i < (int)coverage.size() - 1; ++i)
	{
		if (i == goodStart) covStr += " { ";
		covStr += std::to_string(coverage[i]) + " ";
		if (i == goodEnd) covStr += " } ";
	}
	fout << _seqContainer.seqName(readId) << " " 
		<< _seqContainer.seqLen(readId) << std::endl;
	fout << covStr << std::endl;
	fout << "max: " << maxCov << " mean: " << meanCoverage << " median: " << medianCoverage
		<< " threshold: " << threshold << " chim:" << lowCoverage << std::endl << std::endl;
	logLock.unlock();*/

	return lowCoverage;
}

bool ChimeraDetector::isRepetitiveRegion(FastaRecord::Id readId, int32_t start, 
										 int32_t end, bool debug)
{
	const float HANG_END_RATE = 0.75f;
	const float REPEAT_WINDOW_RATE = 0.75f;
	const int WINDOW = Config::get("chimera_window");
	
	/*int numWindows = std::ceil((float)_seqContainer.seqLen(readId) / WINDOW) + 1;
	int vecSize = numWindows - 2 * FLANK;
	if (vecSize <= 0) return false;

	std::vector<int> coverage(vecSize, 0);
	std::vector<int> junctions(vecSize, 0);
	for (const auto& ovlp : this->getLocalOverlaps(readId))
	//for (const auto& ovlp : _containNoOverhangs.lazySeqOverlaps(readId))
	{
		if (ovlp.curId == ovlp.extId.rc() ||
			ovlp.curId == ovlp.extId) continue;

		for (int pos = ovlp.curBegin / WINDOW + FLANK; 
			 pos <= ovlp.curEnd / WINDOW - FLANK; ++pos)
		{
			if (ovlp.lrOverhang() > MAX_OVERHANG)
			{
				++junctions.at(pos - FLANK);
			}
			else
			{
				++coverage.at(pos - FLANK);
			}
		}
	}*/

	auto cachedCoverage = this->getCachedCoverage(readId);
	const std::vector<int32_t>& coverage = *cachedCoverage.coverageFullAln;
	const std::vector<int32_t>& junctions = *cachedCoverage.coverageIncomleteAln;

	int numSuspicious = 0;
	int rangeLen = 0;
	for (int32_t pos = std::max(0, start / WINDOW); 
		 pos < std::min((int32_t)coverage.size(), end / WINDOW); ++pos)
	{
		if (HANG_END_RATE * coverage[pos] <= junctions[pos])	//if both are 0, it's suspicious
		{
			++numSuspicious;
		}
		++rangeLen;
	}

	if (debug)
	{
		//static std::mutex logLock;
		//logLock.lock();
		Logger::get().debug() << "Checking repeat";
		std::string covStr;
		std::string juncStr;
		for (int32_t i = 0; i < (int)coverage.size() - 1; ++i)
		{
			covStr += std::to_string(coverage[i]) + " ";
			juncStr += std::to_string(junctions[i]) + " ";
		}
		//Logger::get().debug() << _seqContainer.seqName(readId);
		Logger::get().debug() << _seqContainer.seqLen(readId) << " " << start << " " << end;
		Logger::get().debug() << covStr;
		Logger::get().debug() << juncStr;
		
		if ((float)numSuspicious / rangeLen > REPEAT_WINDOW_RATE) Logger::get().debug() << "Flagged";
	}

	if ((float)numSuspicious / rangeLen > REPEAT_WINDOW_RATE)
	{
		return true;
	}
	return false;
}

ChimeraDetector::CachedCoverage
	ChimeraDetector::getCachedCoverage(FastaRecord::Id readId)
{
	//upsert creates default value if it does not exist
	CachedCoverage cached;
	_localOvlpsStorage.upsert(readId, 	
		[&cached](CachedCoverage& val)
			{cached = val;}, CachedCoverage());
	if (cached.cached)
	{
		return cached;
	}

	//not cached - need to copmute
	const int WINDOW = Config::get("chimera_window");
	const int MAX_OVERHANG = Config::get("maximum_overhang");
	const int FLANK = 1;

	int numWindows = std::ceil((float)_seqContainer.seqLen(readId) / WINDOW) + 1;
	int vecSize = numWindows - 2 * FLANK;
	if (vecSize <= 0) throw std::runtime_error("Zero-sized coverage vector");

	std::vector<int> coverage(vecSize, 0);
	std::vector<int> junctions(vecSize, 0);
	auto overlaps = _ovlpContainer.quickSeqOverlaps(readId, /*max ovlps*/ 0, /*force local*/ true);
	for (const auto& ovlp : overlaps)
	{
		if (ovlp.curId == ovlp.extId.rc() ||
			ovlp.curId == ovlp.extId) continue;

		for (int pos = ovlp.curBegin / WINDOW + FLANK; 
			 pos <= ovlp.curEnd / WINDOW - FLANK; ++pos)
		{
			if (ovlp.lrOverhang() > MAX_OVERHANG)
			{
				++junctions.at(pos - FLANK);
			}
			else
			{
				++coverage.at(pos - FLANK);
			}
		}
	}
	//

	//updating cache
	_localOvlpsStorage.update_fn(readId,
		[&cached, &coverage, &junctions, this]
		(CachedCoverage& val)
		{
			if (!val.cached)
			{
				val.coverageFullAln = new std::vector<int32_t>;
				val.coverageFullAln->swap(coverage);
				val.coverageIncomleteAln = new std::vector<int32_t>;
				val.coverageIncomleteAln->swap(junctions);
				val.cached = true;
			}
			cached = val;
		});

	return cached;

}<|MERGE_RESOLUTION|>--- conflicted
+++ resolved
@@ -150,10 +150,6 @@
 		sumCov += cov;
 	}
 	int32_t medianCoverage = median(coverage);
-<<<<<<< HEAD
-	//if (sumCov == 0) return false;	//no overlaps found, but it's not chimeric either
-=======
->>>>>>> 87c9c2cf
 	if (sumCov == 0) return true;
 
 	int threshold = 0;	
