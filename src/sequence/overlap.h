--- conflicted
+++ resolved
@@ -271,20 +271,12 @@
 	//Checks if read has self-overlaps (for chimera detection)
 	bool hasSelfOverlaps(FastaRecord::Id seqId);
 
-<<<<<<< HEAD
-	void findAllOverlaps();
-	std::vector<OverlapRange> seqOverlaps(FastaRecord::Id readId,
-										  bool& outSuggestChimeric) const;
-	std::vector<OverlapRange> lazySeqOverlaps(FastaRecord::Id readId);
-	const OverlapIndex& getOverlapIndex() const {return _overlapIndex;}
-=======
 	//The functions below are NOT thread safe.
 	//Do not mix them with any other functions
 
 	//For all stored overlaps (A to B) ensure that
 	//the reverse (B to A) overlap also exists.
 	void ensureTransitivity();
->>>>>>> 1fcdf0c0
 
 	//Computes and stores all-vs-all overlaps
 	void findAllOverlaps();
