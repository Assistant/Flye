--- conflicted
+++ resolved
@@ -136,7 +136,6 @@
 
 namespace
 {
-<<<<<<< HEAD
 	struct KmerFreq
 	{
 		Kmer kmer;
@@ -184,7 +183,7 @@
 			topKmers.pop();
 
 			int freq = _kmerCounts.find(kmerPos.kmer);
-			if (freq < minCoverage || freq > _repetitiveFrequency) continue;
+			if (freq < minCoverage || freq > (int)_repetitiveFrequency) continue;
 
 			FastaRecord::Id targetRead = readId;
 			bool revCmp = kmerPos.kmer.standardForm();
@@ -235,7 +234,10 @@
 	}
 	Logger::get().debug() << "Selected kmers: " << _kmerIndex.size();
 	Logger::get().debug() << "Index size: " << totalEntries;
-=======
+}
+
+namespace
+{
 	template <class T>
 	size_t getFreq(T& histIter)
 		{return histIter->first;};
@@ -244,7 +246,6 @@
 	size_t getCount(T& histIter)
 		{return histIter->second;};
 
->>>>>>> 3fa5031d
 }
 
 void VertexIndex::setRepeatCutoff(int minCoverage)
