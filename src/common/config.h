--- conflicted
+++ resolved
@@ -19,24 +19,14 @@
 	const int closeJumpRate = 10;
 	const int farJumpRate = 2;
 	const int overlapDivergenceRate = 5;
-<<<<<<< HEAD
-	const int gapJump = 50;
 	const int penaltyWindow = 10;
-=======
-	const int penaltyWindow = 100;
->>>>>>> 724596fd
 
 	//chimera detection
 	const int maxCoverageDropRate = 10;
 	const int chimeraWindow = 100;
 
 	//extension
-<<<<<<< HEAD
 	const int minReadsInContig = 2;
-	const int minExtensions = 1;
-=======
-	const int minReadsInContig = 4;
->>>>>>> 724596fd
 	const int maxInnerFraction = 10;
 
 	//repeat graph
@@ -44,28 +34,16 @@
 	const int trustedEdgeLength = 10000;
 	const float minRepeatResSupport = 0.5f;
 	const int outPathsRatio = 5;
-<<<<<<< HEAD
 	const int readCovRate = 100;
-	const int alnOverlap = -50;
 
 	//index construction parameters
 	const int assembleKmerSample = 5;
-=======
-	const int readCovRate = 10;
-
-	//index construction parameters
-	const int assembleKmerSample = 1;
-	const int assembleGap = 500;
->>>>>>> 724596fd
+	const int assembleGap = 50;
 	const int repeatGraphKmerSample = 5;
-	const int repeatGraphGap = 100;
+	const int repeatGraphGap = 50;
 	const int repeatGraphMaxKmer = 500;
-<<<<<<< HEAD
 	const int readAlignKmerSample = 5;
-=======
-	const int readAlignKmerSample = 1;
-	const int readAlignGap = 500;
->>>>>>> 724596fd
+	const int readAlignGap = 50;
 	const int readAlignMaxKmer = 500;
 }
 
