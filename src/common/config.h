--- conflicted
+++ resolved
@@ -35,12 +35,8 @@
 	const int trustedEdgeLength = 10000;
 	const float minRepeatResSupport = 0.5f;
 	const int outPathsRatio = 5;
-<<<<<<< HEAD
 	const int readCovRate = 100;
-=======
-	const int readCovRate = 10;
 	const int coverageEstimateWindow = 100;
->>>>>>> 19bcfc4b
 
 	//index construction parameters
 	const int assembleKmerSample = 5;
