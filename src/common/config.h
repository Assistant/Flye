--- conflicted
+++ resolved
@@ -28,32 +28,22 @@
 
 	//extension
 	const int minReadsInContig = 2;
-	const int minExtensions = 2;
-<<<<<<< HEAD
-	const float startReadsPercent = 0.5;
-=======
+	const int minExtensions = 1;
 	const int maxInnerFraction = 10;
->>>>>>> 0c96188f
 
 	//repeat graph
 	const int maxSeparation = 500;
 	const int trustedEdgeLength = 10000;
 	const float minRepeatResSupport = 0.25f;
 	const int outPathsRatio = 10;
-	const int readCovRate = 10;
+	const int readCovRate = 100;
 
 	//index construction parameters
 	const int assembleKmerSample = 5;
 	const int repeatGraphKmerSample = 5;
-<<<<<<< HEAD
-	const int repeatGraphMaxKmer = 1000;
+	const int repeatGraphMaxKmer = 500;
 	const int readAlignKmerSample = 5;
-	const int readAlignMaxKmer = 1000;
-=======
-	const int repeatGraphMaxKmer = 500;
-	const int readAlignKmerSample = 1;
 	const int readAlignMaxKmer = 500;
->>>>>>> 0c96188f
 }
 
 struct Parameters
