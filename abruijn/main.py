--- conflicted
+++ resolved
@@ -286,14 +286,9 @@
     draft_assembly = jobs[-1].out_files["assembly"]
 
     #Consensus
-<<<<<<< HEAD
-    #jobs.append(JobConsensus(args, work_dir, draft_assembly))
-    #consensus_paths = jobs[-1].out_files["consensus"]
-=======
     if args.read_type == "raw":
         jobs.append(JobConsensus(args, work_dir, draft_assembly))
         draft_assembly = jobs[-1].out_files["consensus"]
->>>>>>> 946b385b
 
     #Repeat analysis
     jobs.append(JobRepeat(args, work_dir, log_file, draft_assembly))
@@ -356,12 +351,8 @@
                     overwrite=not args.resume and not args.resume_from)
 
     logger.info("Running ABruijn")
-<<<<<<< HEAD
-    #aln.check_binaries()
-=======
     logger.debug("Cmd: {0}".format(" ".join(sys.argv)))
     aln.check_binaries()
->>>>>>> 946b385b
     pol.check_binaries()
     asm.check_binaries()
 
